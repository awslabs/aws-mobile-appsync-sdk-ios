// swift-tools-version:5.3
// The swift-tools-version declares the minimum version of Swift required to build this package.

import PackageDescription

let package = Package(
    name: "AWSAppSync",
    products: [
        .library(
            name: "AWSAppSync",
            targets: ["AWSAppSync"]),
    ],
    dependencies: [
        .package(
            name: "AWSiOSSDKV2",
            url: "https://github.com/aws-amplify/aws-sdk-ios-spm.git",
<<<<<<< HEAD
            .upToNextMajor(from: "2.29.1")
=======
            .upToNextMinor(from: "2.30.1")
>>>>>>> b5d3bbe1
        ),
        .package(
            name: "AppSyncRealTimeClient",
            url: "https://github.com/aws-amplify/aws-appsync-realtime-client-ios.git",
            from: "3.0.0"
        ),
        .package(
            url: "https://github.com/stephencelis/SQLite.swift.git",
            from: "0.12.0"
        ),
        .package(
            name: "Reachability",
            url: "https://github.com/ashleymills/Reachability.swift.git",
            from: "5.0.0"
        )
    ],
    targets: [
        .target(
            name: "AWSAppSync",
            dependencies: [
                
                .product(name: "SQLite", package: "SQLite.swift"),
                .product(name: "AppSyncRealTimeClient", package: "AppSyncRealTimeClient"),
                .product(name: "Reachability", package: "Reachability"),
                .product(name: "AWSCore", package: "AWSiOSSDKV2")
            ],
            path: "AWSAppSyncClient",
            exclude: [
                "Info.plist",
                "Apollo/Sources/Apollo/Info.plist"
            ]
        )
    ]
)<|MERGE_RESOLUTION|>--- conflicted
+++ resolved
@@ -14,11 +14,7 @@
         .package(
             name: "AWSiOSSDKV2",
             url: "https://github.com/aws-amplify/aws-sdk-ios-spm.git",
-<<<<<<< HEAD
-            .upToNextMajor(from: "2.29.1")
-=======
-            .upToNextMinor(from: "2.30.1")
->>>>>>> b5d3bbe1
+            .upToNextMajor(from: "2.30.1")
         ),
         .package(
             name: "AppSyncRealTimeClient",
