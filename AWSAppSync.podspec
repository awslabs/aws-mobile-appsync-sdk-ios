Pod::Spec.new do |s|
  s.name         = 'AWSAppSync'
  s.version      = '3.6.2'
  s.author       = 'AWS'
  s.homepage     = 'http://aws.amazon.com/mobile/sdk'
  s.license      = { :type => 'Amazon Software License', :file => 'LICENSE' }
  s.summary      = "iOS client to access AWSAppSync backend."
  s.source       = { :git => 'https://github.com/awslabs/aws-mobile-appsync-sdk-ios.git',
                     :tag => s.version }
  s.requires_arc = true
  s.ios.deployment_target = '9.0'
  s.swift_version = '5.5.2'

<<<<<<< HEAD
  s.dependency 'AWSCore', '~> 2.29'
=======
  s.dependency 'AWSCore', '~> 2.30.1'
>>>>>>> b5d3bbe1
  s.dependency 'SQLite.swift', '~> 0.12.2'
  s.dependency 'ReachabilitySwift', '5.0.0'
  s.dependency 'AppSyncRealTimeClient', '~> 3.0.0'

  s.source_files = 'AWSAppSyncClient/AWSAppSync.h', 'AWSAppSyncClient/*.swift', 'AWSAppSyncClient/Internal/**/*.{h,m,swift}', 'AWSAppSyncClient/Apollo/Sources/Apollo/*.swift'
  s.public_header_files = ['AWSAppSyncClient/AWSAppSync.h', 'AWSAppSyncClient/AWSAppSync-Swift.h', 'AWSAppSyncClient/Internal/AppSyncLogHelper.h']
end<|MERGE_RESOLUTION|>--- conflicted
+++ resolved
@@ -11,11 +11,7 @@
   s.ios.deployment_target = '9.0'
   s.swift_version = '5.5.2'
 
-<<<<<<< HEAD
-  s.dependency 'AWSCore', '~> 2.29'
-=======
-  s.dependency 'AWSCore', '~> 2.30.1'
->>>>>>> b5d3bbe1
+  s.dependency 'AWSCore', '~> 2.30'
   s.dependency 'SQLite.swift', '~> 0.12.2'
   s.dependency 'ReachabilitySwift', '5.0.0'
   s.dependency 'AppSyncRealTimeClient', '~> 3.0.0'
