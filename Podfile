--- conflicted
+++ resolved
@@ -9,12 +9,10 @@
   pod 'AWSCore', '~> 2.6.6'
   pod 'SQLite.swift', '0.11.4'
   pod 'ReachabilitySwift', '~> 4.0.0'
-<<<<<<< HEAD
 
 
   target 'AWSAppSyncTests' do
   end
-=======
 end
 
 target 'AWSAppSyncTests' do
@@ -25,5 +23,4 @@
     pod 'AWSCore', '~> 2.6.6'
     pod 'SQLite.swift', '0.11.4'
     pod 'ReachabilitySwift', '~> 4.0.0'
->>>>>>> c9ce1917
 end