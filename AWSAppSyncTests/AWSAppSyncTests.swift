--- conflicted
+++ resolved
@@ -48,10 +48,7 @@
        "CognitoIdentityPoolId": "us-east-1:abc123-1234-123a-a123-12345fe123",
        "CognitoIdentityPoolRegion": "us-east-1",
        "AppSyncEndpointAPIKey": "https://apikeybasedendpoint.appsync-api.us-east-1.amazonaws.com/graphql",
-<<<<<<< HEAD
        "AppSyncEndpointAPIKeyRegion": "us-east-1",
-=======
->>>>>>> c417b11b
        "AppSyncAPIKey": "da2-sad3lkh23422"
     }
 
@@ -307,47 +304,68 @@
         wait(for: [receivedSubscriptionExpectation], timeout: 10.0)
     }
     
-    func testSubscriptionWithMutationSuperset() {
-        let successfulSubscriptionExpectation = expectation(description: "Mutation done successfully.")
-        let receivedSubscriptionExpectation = self.expectation(description: "Subscription received successfully.")
-        
-        let addEvent = AddEventMutation(name: EventName,
-                                        when: EventTime,
-                                        where: EventLocation,
-                                        description: EventDescription)
-        var eventId: GraphQLID?
+    func testOptimisticWriteWithQueryParameter() {
+        let successfulMutationEventExpectation = expectation(description: "Mutation done successfully.")
+        let successfulMutationEvent2Expectation = expectation(description: "Mutation done successfully.")
+        let successfulOptimisticWriteExpectation = expectation(description: "Optimisitc write done successfully.")
+        let successfulQueryFetchExpectation = expectation(description: "Query fetch should success.")
+        let successfulLocalQueryFetchExpectation = expectation(description: "Local query fetch should success.")
+        
+        let addEvent = AddEventMutation(name: EventName,
+                                        when: EventTime,
+                                        where: EventLocation,
+                                        description: EventDescription)
+        
         appSyncClient?.perform(mutation: addEvent) { (result, error) in
             XCTAssertNil(error, "Error expected to be nil, but is not.")
             XCTAssertNotNil(result?.data?.createEvent?.id, "Expected service to return a UUID.")
             XCTAssert(self.EventName == result!.data!.createEvent!.name!, "Event names should match.")
-            print("Received create event mutation response.")
-            
-            eventId = result!.data!.createEvent!.id
-            
-            successfulSubscriptionExpectation.fulfill()
-            
-        }
-        wait(for: [successfulSubscriptionExpectation], timeout: 10.0)
-        
-        let subscription = try! self.appSyncClient?.subscribe(subscription: NewCommentOnEventSubscription(eventId: eventId!)) { (result, _, error) in
-            XCTAssertNotNil(error, "Error expected to be present, but is not.")
-            XCTAssertNil(result)
-            print("Received new comment subscription response.")
-            receivedSubscriptionExpectation.fulfill()
-        }
-        XCTAssertNotNil(subscription, "Subscription expected to be non nil.")
-        
-        // Wait 2 seconds to ensure subscription is active
-        DispatchQueue.global().async {
-            sleep(2)
-            self.appSyncClient?.perform(mutation: CommentOnEventLessFieldsMutation(eventId: eventId!, content: "content", createdAt: "2 pm")) { (result, error) in
-                XCTAssertNil(error, "Error expected to be nil, but is not.")
-                XCTAssertNotNil(result?.data?.commentOnEvent?.commentId, "Expected service to return a UUID.")
-                print("Received create comment mutation response.")
-            }
-        }
-        
-        wait(for: [receivedSubscriptionExpectation], timeout: 10.0)
+            successfulMutationEventExpectation.fulfill()
+        }
+        
+        wait(for: [successfulMutationEventExpectation], timeout: 5.0)
+        
+        let fetchQuery = ListEventsQuery(limit: 10)
+        
+        var cacheCount = 0
+        
+        appSyncClient?.fetch(query: fetchQuery, cachePolicy: .fetchIgnoringCacheData, resultHandler: { (result, error) in
+            XCTAssertNil(error, "Error expected to be nil, but is not.")
+            XCTAssertNotNil(result?.data?.listEvents?.items, "Items array should not be empty.")
+            XCTAssertTrue(result!.data!.listEvents!.items!.count > 0, "Expected service to return at least 1 event.")
+            cacheCount = result!.data!.listEvents!.items!.count
+            successfulQueryFetchExpectation.fulfill()
+        })
+        
+        wait(for: [successfulQueryFetchExpectation], timeout: 5.0)
+        
+        appSyncClient?.perform(mutation: addEvent, optimisticUpdate: { (transaction) in
+            do {
+            try transaction?.update(query: fetchQuery, { (data) in
+                data.listEvents?.items!.append(ListEventsQuery.Data.ListEvent.Item.init(id: "RandomId", description: self.EventDescription, name: self.EventName, when: self.EventTime, where: self.EventLocation, comments: nil))
+            })
+            successfulOptimisticWriteExpectation.fulfill()
+            } catch {
+                
+            }
+        }, resultHandler: { (result, error) in
+            XCTAssertNil(error, "Error expected to be nil, but is not.")
+            XCTAssertNotNil(result?.data?.createEvent?.id, "Expected service to return a UUID.")
+            XCTAssert(self.EventName == result!.data!.createEvent!.name!, "Event names should match.")
+            successfulMutationEvent2Expectation.fulfill()
+        })
+        
+        wait(for: [successfulOptimisticWriteExpectation, successfulMutationEvent2Expectation], timeout: 5.0)
+        
+        appSyncClient?.fetch(query: fetchQuery, cachePolicy: .returnCacheDataDontFetch, resultHandler: { (result, error) in
+            XCTAssertNil(error, "Error expected to be nil, but is not.")
+            XCTAssertNotNil(result?.data?.listEvents?.items, "Items array should not be empty.")
+            XCTAssertTrue(result!.data!.listEvents!.items!.count > 0, "Expected cache to return at least 1 event.")
+            XCTAssertTrue(result!.data!.listEvents!.items!.count == cacheCount + 1)
+            successfulLocalQueryFetchExpectation.fulfill()
+        })
+        
+        wait(for: [successfulLocalQueryFetchExpectation], timeout: 5.0)
     }
     
     func testSubscription_Stress() {
