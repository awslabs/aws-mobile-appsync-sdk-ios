// !$*UTF8*$!
{
	archiveVersion = 1;
	classes = {
	};
	objectVersion = 46;
	objects = {

/* Begin PBXBuildFile section */
		171A3FDB1FC4995A0040C400 /* AWSAppSync.h in Headers */ = {isa = PBXBuildFile; fileRef = 17DECF611F59F5FF004B0512 /* AWSAppSync.h */; settings = {ATTRIBUTES = (Public, ); }; };
		1729A0BE1F9DAB2400F88594 /* AWSSRWebSocket.h in Headers */ = {isa = PBXBuildFile; fileRef = 1729A0941F9DAB2300F88594 /* AWSSRWebSocket.h */; };
		1729A0BF1F9DAB2400F88594 /* AWSSRWebSocket.m in Sources */ = {isa = PBXBuildFile; fileRef = 1729A0951F9DAB2300F88594 /* AWSSRWebSocket.m */; };
		1729A0D01FA1365900F88594 /* AWSAppSyncSubscriptionWatcher.swift in Sources */ = {isa = PBXBuildFile; fileRef = 1729A0CF1FA1365900F88594 /* AWSAppSyncSubscriptionWatcher.swift */; };
		1729A0D21FA149A000F88594 /* AppSyncMQTTClient.swift in Sources */ = {isa = PBXBuildFile; fileRef = 1729A0D11FA149A000F88594 /* AppSyncMQTTClient.swift */; };
		174F808C2107E74F00775D0D /* AWSMQTTMessage.h in Headers */ = {isa = PBXBuildFile; fileRef = 174F80822107E74E00775D0D /* AWSMQTTMessage.h */; };
		174F808D2107E74F00775D0D /* AWSMQTTSession.h in Headers */ = {isa = PBXBuildFile; fileRef = 174F80832107E74E00775D0D /* AWSMQTTSession.h */; };
		174F808E2107E74F00775D0D /* AWSMQttTxFlow.m in Sources */ = {isa = PBXBuildFile; fileRef = 174F80842107E74E00775D0D /* AWSMQttTxFlow.m */; };
		174F808F2107E74F00775D0D /* AWSMQTTSession.m in Sources */ = {isa = PBXBuildFile; fileRef = 174F80852107E74E00775D0D /* AWSMQTTSession.m */; };
		174F80902107E74F00775D0D /* AWSMQTTDecoder.h in Headers */ = {isa = PBXBuildFile; fileRef = 174F80862107E74E00775D0D /* AWSMQTTDecoder.h */; };
		174F80912107E74F00775D0D /* AWSMQTTEncoder.m in Sources */ = {isa = PBXBuildFile; fileRef = 174F80872107E74F00775D0D /* AWSMQTTEncoder.m */; };
		174F80922107E74F00775D0D /* AWSMQTTDecoder.m in Sources */ = {isa = PBXBuildFile; fileRef = 174F80882107E74F00775D0D /* AWSMQTTDecoder.m */; };
		174F80932107E74F00775D0D /* AWSMQTTEncoder.h in Headers */ = {isa = PBXBuildFile; fileRef = 174F80892107E74F00775D0D /* AWSMQTTEncoder.h */; };
		174F80942107E74F00775D0D /* AWSMQttTxFlow.h in Headers */ = {isa = PBXBuildFile; fileRef = 174F808A2107E74F00775D0D /* AWSMQttTxFlow.h */; };
		174F80952107E74F00775D0D /* AWSMQTTMessage.m in Sources */ = {isa = PBXBuildFile; fileRef = 174F808B2107E74F00775D0D /* AWSMQTTMessage.m */; };
		174F809A2107E75C00775D0D /* AWSIoTWebSocketOutputStream.h in Headers */ = {isa = PBXBuildFile; fileRef = 174F80962107E75C00775D0D /* AWSIoTWebSocketOutputStream.h */; };
		174F809B2107E75C00775D0D /* AWSIoTWebSocketOutputStream.m in Sources */ = {isa = PBXBuildFile; fileRef = 174F80972107E75C00775D0D /* AWSIoTWebSocketOutputStream.m */; };
		174F809C2107E75C00775D0D /* AWSIoTMQTTClient.m in Sources */ = {isa = PBXBuildFile; fileRef = 174F80982107E75C00775D0D /* AWSIoTMQTTClient.m */; };
		174F809D2107E75C00775D0D /* AWSIoTMQTTClient.h in Headers */ = {isa = PBXBuildFile; fileRef = 174F80992107E75C00775D0D /* AWSIoTMQTTClient.h */; settings = {ATTRIBUTES = (Public, ); }; };
		174F80A22107F17700775D0D /* AWSIoTCSR.h in Headers */ = {isa = PBXBuildFile; fileRef = 174F809E2107F17700775D0D /* AWSIoTCSR.h */; };
		174F80A32107F17700775D0D /* AWSIoTKeychain.m in Sources */ = {isa = PBXBuildFile; fileRef = 174F809F2107F17700775D0D /* AWSIoTKeychain.m */; };
		174F80A42107F17700775D0D /* AWSIoTCSR.m in Sources */ = {isa = PBXBuildFile; fileRef = 174F80A02107F17700775D0D /* AWSIoTCSR.m */; };
		174F80A52107F17700775D0D /* AWSIoTKeychain.h in Headers */ = {isa = PBXBuildFile; fileRef = 174F80A12107F17700775D0D /* AWSIoTKeychain.h */; };
		174F80AF2109229C00775D0D /* AWSAppSyncTests.swift in Sources */ = {isa = PBXBuildFile; fileRef = 174F80AE2109229C00775D0D /* AWSAppSyncTests.swift */; };
		174F80B12109229C00775D0D /* AWSAppSync.framework in Frameworks */ = {isa = PBXBuildFile; fileRef = 17DECF5E1F59F5FF004B0512 /* AWSAppSync.framework */; };
		174F80B9210924B200775D0D /* EventsAPI.swift in Sources */ = {isa = PBXBuildFile; fileRef = 174F80B8210924B200775D0D /* EventsAPI.swift */; };
		1756980321349FC000319ABC /* AppSyncLogHelper.m in Sources */ = {isa = PBXBuildFile; fileRef = 1756980221349FC000319ABC /* AppSyncLogHelper.m */; };
		1756980521349FD300319ABC /* AppSyncLogHelper.h in Headers */ = {isa = PBXBuildFile; fileRef = 1756980421349FCE00319ABC /* AppSyncLogHelper.h */; settings = {ATTRIBUTES = (Public, ); }; };
		175698072134A62D00319ABC /* AppSyncLogWrapper.swift in Sources */ = {isa = PBXBuildFile; fileRef = 175698062134A62D00319ABC /* AppSyncLogWrapper.swift */; };
		178B31071FCDB34100EA4619 /* AWSAppSyncClientS3ObjectsExtensions.swift in Sources */ = {isa = PBXBuildFile; fileRef = 178B31051FCDB34100EA4619 /* AWSAppSyncClientS3ObjectsExtensions.swift */; };
		178B31081FCDB34100EA4619 /* AWSAppSyncClientConflictResolutionExtensions.swift in Sources */ = {isa = PBXBuildFile; fileRef = 178B31061FCDB34100EA4619 /* AWSAppSyncClientConflictResolutionExtensions.swift */; };
		178C8DAA1FAAAC0600A7F725 /* AWSAppSyncAuthProvider.swift in Sources */ = {isa = PBXBuildFile; fileRef = 178C8DA91FAAAC0600A7F725 /* AWSAppSyncAuthProvider.swift */; };
		178E8602210A6C7300C07E6D /* AWSIoTMQTTTypes.h in Headers */ = {isa = PBXBuildFile; fileRef = 178E8601210A6C7300C07E6D /* AWSIoTMQTTTypes.h */; settings = {ATTRIBUTES = (Public, ); }; };
		17915B051F5F106600C4B73C /* AWSAppSyncHTTPNetworkTransport.swift in Sources */ = {isa = PBXBuildFile; fileRef = 17915B041F5F106600C4B73C /* AWSAppSyncHTTPNetworkTransport.swift */; };
		17A2673D1F66465B009E50B7 /* AWSSQLLiteNormalizedCache.swift in Sources */ = {isa = PBXBuildFile; fileRef = 17A2673C1F66465B009E50B7 /* AWSSQLLiteNormalizedCache.swift */; };
		17A66BA41F59FF69008DDA11 /* AWSAppSyncClient.swift in Sources */ = {isa = PBXBuildFile; fileRef = 17A66BA31F59FF69008DDA11 /* AWSAppSyncClient.swift */; };
		17A7F8CA1FB8BCBC008D1393 /* AWSS3ObjectProtocol.swift in Sources */ = {isa = PBXBuildFile; fileRef = 17A7F8C91FB8BCBC008D1393 /* AWSS3ObjectProtocol.swift */; };
		17D2C2071F6F44A3006C6818 /* AWSOfflineMutationStore.swift in Sources */ = {isa = PBXBuildFile; fileRef = 17D2C2061F6F44A3006C6818 /* AWSOfflineMutationStore.swift */; };
		17E009BB1FCAB234005031DB /* GraphQLDependencyTracker.swift in Sources */ = {isa = PBXBuildFile; fileRef = 17E009991FCAB230005031DB /* GraphQLDependencyTracker.swift */; };
		17E009BC1FCAB234005031DB /* AWSGraphQLSubscriptionResponse.swift in Sources */ = {isa = PBXBuildFile; fileRef = 17E0099A1FCAB230005031DB /* AWSGraphQLSubscriptionResponse.swift */; };
		17E009BD1FCAB234005031DB /* Info.plist in Resources */ = {isa = PBXBuildFile; fileRef = 17E0099B1FCAB230005031DB /* Info.plist */; };
		17E009BE1FCAB234005031DB /* JSON.swift in Sources */ = {isa = PBXBuildFile; fileRef = 17E0099C1FCAB230005031DB /* JSON.swift */; };
		17E009BF1FCAB234005031DB /* DataLoader.swift in Sources */ = {isa = PBXBuildFile; fileRef = 17E0099D1FCAB230005031DB /* DataLoader.swift */; };
		17E009C01FCAB234005031DB /* InMemoryNormalizedCache.swift in Sources */ = {isa = PBXBuildFile; fileRef = 17E0099E1FCAB230005031DB /* InMemoryNormalizedCache.swift */; };
		17E009C11FCAB234005031DB /* ApolloStore.swift in Sources */ = {isa = PBXBuildFile; fileRef = 17E0099F1FCAB230005031DB /* ApolloStore.swift */; };
		17E009C21FCAB234005031DB /* GraphQLQueryWatcher.swift in Sources */ = {isa = PBXBuildFile; fileRef = 17E009A01FCAB230005031DB /* GraphQLQueryWatcher.swift */; };
		17E009C31FCAB234005031DB /* GraphQLResponse.swift in Sources */ = {isa = PBXBuildFile; fileRef = 17E009A11FCAB230005031DB /* GraphQLResponse.swift */; };
		17E009C41FCAB234005031DB /* AsynchronousOperation.swift in Sources */ = {isa = PBXBuildFile; fileRef = 17E009A21FCAB230005031DB /* AsynchronousOperation.swift */; };
		17E009C51FCAB234005031DB /* GraphQLResultAccumulator.swift in Sources */ = {isa = PBXBuildFile; fileRef = 17E009A31FCAB231005031DB /* GraphQLResultAccumulator.swift */; };
		17E009C61FCAB234005031DB /* GraphQLSelectionSet.swift in Sources */ = {isa = PBXBuildFile; fileRef = 17E009A41FCAB231005031DB /* GraphQLSelectionSet.swift */; };
		17E009C71FCAB234005031DB /* JSONSerializationFormat.swift in Sources */ = {isa = PBXBuildFile; fileRef = 17E009A51FCAB231005031DB /* JSONSerializationFormat.swift */; };
		17E009C81FCAB234005031DB /* Locking.swift in Sources */ = {isa = PBXBuildFile; fileRef = 17E009A61FCAB231005031DB /* Locking.swift */; };
		17E009C91FCAB234005031DB /* Record.swift in Sources */ = {isa = PBXBuildFile; fileRef = 17E009A71FCAB231005031DB /* Record.swift */; };
		17E009CA1FCAB234005031DB /* GraphQLExecutor.swift in Sources */ = {isa = PBXBuildFile; fileRef = 17E009A81FCAB231005031DB /* GraphQLExecutor.swift */; };
		17E009CB1FCAB234005031DB /* HTTPNetworkTransport.swift in Sources */ = {isa = PBXBuildFile; fileRef = 17E009A91FCAB231005031DB /* HTTPNetworkTransport.swift */; };
		17E009CC1FCAB234005031DB /* Promise.swift in Sources */ = {isa = PBXBuildFile; fileRef = 17E009AA1FCAB231005031DB /* Promise.swift */; };
		17E009CD1FCAB234005031DB /* Collections.swift in Sources */ = {isa = PBXBuildFile; fileRef = 17E009AB1FCAB231005031DB /* Collections.swift */; };
		17E009CE1FCAB234005031DB /* GraphQLError.swift in Sources */ = {isa = PBXBuildFile; fileRef = 17E009AC1FCAB232005031DB /* GraphQLError.swift */; };
		17E009CF1FCAB234005031DB /* ResultOrPromise.swift in Sources */ = {isa = PBXBuildFile; fileRef = 17E009AD1FCAB232005031DB /* ResultOrPromise.swift */; };
		17E009D01FCAB234005031DB /* GraphQLOperation.swift in Sources */ = {isa = PBXBuildFile; fileRef = 17E009AE1FCAB232005031DB /* GraphQLOperation.swift */; };
		17E009D11FCAB234005031DB /* Utilities.swift in Sources */ = {isa = PBXBuildFile; fileRef = 17E009AF1FCAB232005031DB /* Utilities.swift */; };
		17E009D21FCAB234005031DB /* RecordSet.swift in Sources */ = {isa = PBXBuildFile; fileRef = 17E009B01FCAB232005031DB /* RecordSet.swift */; };
		17E009D31FCAB234005031DB /* GraphQLResponseGenerator.swift in Sources */ = {isa = PBXBuildFile; fileRef = 17E009B11FCAB232005031DB /* GraphQLResponseGenerator.swift */; };
		17E009D41FCAB234005031DB /* GraphQLResultNormalizer.swift in Sources */ = {isa = PBXBuildFile; fileRef = 17E009B21FCAB232005031DB /* GraphQLResultNormalizer.swift */; };
		17E009D51FCAB234005031DB /* GraphQLInputValue.swift in Sources */ = {isa = PBXBuildFile; fileRef = 17E009B31FCAB233005031DB /* GraphQLInputValue.swift */; };
		17E009D61FCAB234005031DB /* GraphQLSelectionSetMapper.swift in Sources */ = {isa = PBXBuildFile; fileRef = 17E009B41FCAB233005031DB /* GraphQLSelectionSetMapper.swift */; };
		17E009D71FCAB234005031DB /* GraphQLResult.swift in Sources */ = {isa = PBXBuildFile; fileRef = 17E009B51FCAB233005031DB /* GraphQLResult.swift */; };
		17E009D81FCAB234005031DB /* NetworkTransport.swift in Sources */ = {isa = PBXBuildFile; fileRef = 17E009B61FCAB233005031DB /* NetworkTransport.swift */; };
		17E009D91FCAB234005031DB /* JSONStandardTypeConversions.swift in Sources */ = {isa = PBXBuildFile; fileRef = 17E009B71FCAB233005031DB /* JSONStandardTypeConversions.swift */; };
		17E009DA1FCAB234005031DB /* Result.swift in Sources */ = {isa = PBXBuildFile; fileRef = 17E009B81FCAB233005031DB /* Result.swift */; };
		17E009DB1FCAB234005031DB /* NormalizedCache.swift in Sources */ = {isa = PBXBuildFile; fileRef = 17E009B91FCAB234005031DB /* NormalizedCache.swift */; };
		17E009DC1FCAB234005031DB /* ApolloClient.swift in Sources */ = {isa = PBXBuildFile; fileRef = 17E009BA1FCAB234005031DB /* ApolloClient.swift */; };
<<<<<<< HEAD
		AC48F9842142949C001C7D35 /* AppSyncMQTTClientTests.swift in Sources */ = {isa = PBXBuildFile; fileRef = AC48F9822142949C001C7D35 /* AppSyncMQTTClientTests.swift */; };
		AC48F9852142949C001C7D35 /* Object+Swizzling.swift in Sources */ = {isa = PBXBuildFile; fileRef = AC48F9832142949C001C7D35 /* Object+Swizzling.swift */; };
		B8F9295CA5BD72C9EEE11027 /* Pods_AWSAppSync_AWSAppSyncTests.framework in Frameworks */ = {isa = PBXBuildFile; fileRef = 6878E4A0F7372438C7043A88 /* Pods_AWSAppSync_AWSAppSyncTests.framework */; };
=======
		741880B0213878B400523CA8 /* AuthProviderTests.swift in Sources */ = {isa = PBXBuildFile; fileRef = 741880AF213878B400523CA8 /* AuthProviderTests.swift */; };
		7C8D9BD0CFD94CE97870947D /* Pods_AWSAppSyncTests.framework in Frameworks */ = {isa = PBXBuildFile; fileRef = CB93C78C2EEB30A1C3C24E2E /* Pods_AWSAppSyncTests.framework */; };
>>>>>>> 083013d4
		DF9468DB20E1CA4A00E40482 /* AWSNetworkTransport.swift in Sources */ = {isa = PBXBuildFile; fileRef = DF9468DA20E1CA4A00E40482 /* AWSNetworkTransport.swift */; };
		E4EA2880833EDE9A29FEBC15 /* Pods_AWSAppSync.framework in Frameworks */ = {isa = PBXBuildFile; fileRef = 621AB86198B779E235D8B962 /* Pods_AWSAppSync.framework */; };
/* End PBXBuildFile section */

/* Begin PBXContainerItemProxy section */
		174F80B22109229C00775D0D /* PBXContainerItemProxy */ = {
			isa = PBXContainerItemProxy;
			containerPortal = 17DECF551F59F5FF004B0512 /* Project object */;
			proxyType = 1;
			remoteGlobalIDString = 17DECF5D1F59F5FF004B0512;
			remoteInfo = AWSAppSync;
		};
/* End PBXContainerItemProxy section */

/* Begin PBXFileReference section */
		1729A0941F9DAB2300F88594 /* AWSSRWebSocket.h */ = {isa = PBXFileReference; fileEncoding = 4; lastKnownFileType = sourcecode.c.h; path = AWSSRWebSocket.h; sourceTree = "<group>"; };
		1729A0951F9DAB2300F88594 /* AWSSRWebSocket.m */ = {isa = PBXFileReference; fileEncoding = 4; lastKnownFileType = sourcecode.c.objc; path = AWSSRWebSocket.m; sourceTree = "<group>"; };
		1729A0961F9DAB2300F88594 /* LICENSE */ = {isa = PBXFileReference; fileEncoding = 4; lastKnownFileType = text; path = LICENSE; sourceTree = "<group>"; };
		1729A0CF1FA1365900F88594 /* AWSAppSyncSubscriptionWatcher.swift */ = {isa = PBXFileReference; lastKnownFileType = sourcecode.swift; path = AWSAppSyncSubscriptionWatcher.swift; sourceTree = "<group>"; };
		1729A0D11FA149A000F88594 /* AppSyncMQTTClient.swift */ = {isa = PBXFileReference; lastKnownFileType = sourcecode.swift; path = AppSyncMQTTClient.swift; sourceTree = "<group>"; };
		174F80822107E74E00775D0D /* AWSMQTTMessage.h */ = {isa = PBXFileReference; fileEncoding = 4; lastKnownFileType = sourcecode.c.h; path = AWSMQTTMessage.h; sourceTree = "<group>"; };
		174F80832107E74E00775D0D /* AWSMQTTSession.h */ = {isa = PBXFileReference; fileEncoding = 4; lastKnownFileType = sourcecode.c.h; path = AWSMQTTSession.h; sourceTree = "<group>"; };
		174F80842107E74E00775D0D /* AWSMQttTxFlow.m */ = {isa = PBXFileReference; fileEncoding = 4; lastKnownFileType = sourcecode.c.objc; path = AWSMQttTxFlow.m; sourceTree = "<group>"; };
		174F80852107E74E00775D0D /* AWSMQTTSession.m */ = {isa = PBXFileReference; fileEncoding = 4; lastKnownFileType = sourcecode.c.objc; path = AWSMQTTSession.m; sourceTree = "<group>"; };
		174F80862107E74E00775D0D /* AWSMQTTDecoder.h */ = {isa = PBXFileReference; fileEncoding = 4; lastKnownFileType = sourcecode.c.h; path = AWSMQTTDecoder.h; sourceTree = "<group>"; };
		174F80872107E74F00775D0D /* AWSMQTTEncoder.m */ = {isa = PBXFileReference; fileEncoding = 4; lastKnownFileType = sourcecode.c.objc; path = AWSMQTTEncoder.m; sourceTree = "<group>"; };
		174F80882107E74F00775D0D /* AWSMQTTDecoder.m */ = {isa = PBXFileReference; fileEncoding = 4; lastKnownFileType = sourcecode.c.objc; path = AWSMQTTDecoder.m; sourceTree = "<group>"; };
		174F80892107E74F00775D0D /* AWSMQTTEncoder.h */ = {isa = PBXFileReference; fileEncoding = 4; lastKnownFileType = sourcecode.c.h; path = AWSMQTTEncoder.h; sourceTree = "<group>"; };
		174F808A2107E74F00775D0D /* AWSMQttTxFlow.h */ = {isa = PBXFileReference; fileEncoding = 4; lastKnownFileType = sourcecode.c.h; path = AWSMQttTxFlow.h; sourceTree = "<group>"; };
		174F808B2107E74F00775D0D /* AWSMQTTMessage.m */ = {isa = PBXFileReference; fileEncoding = 4; lastKnownFileType = sourcecode.c.objc; path = AWSMQTTMessage.m; sourceTree = "<group>"; };
		174F80962107E75C00775D0D /* AWSIoTWebSocketOutputStream.h */ = {isa = PBXFileReference; fileEncoding = 4; lastKnownFileType = sourcecode.c.h; path = AWSIoTWebSocketOutputStream.h; sourceTree = "<group>"; };
		174F80972107E75C00775D0D /* AWSIoTWebSocketOutputStream.m */ = {isa = PBXFileReference; fileEncoding = 4; lastKnownFileType = sourcecode.c.objc; path = AWSIoTWebSocketOutputStream.m; sourceTree = "<group>"; };
		174F80982107E75C00775D0D /* AWSIoTMQTTClient.m */ = {isa = PBXFileReference; fileEncoding = 4; lastKnownFileType = sourcecode.c.objc; path = AWSIoTMQTTClient.m; sourceTree = "<group>"; };
		174F80992107E75C00775D0D /* AWSIoTMQTTClient.h */ = {isa = PBXFileReference; fileEncoding = 4; lastKnownFileType = sourcecode.c.h; path = AWSIoTMQTTClient.h; sourceTree = "<group>"; };
		174F809E2107F17700775D0D /* AWSIoTCSR.h */ = {isa = PBXFileReference; fileEncoding = 4; lastKnownFileType = sourcecode.c.h; path = AWSIoTCSR.h; sourceTree = "<group>"; };
		174F809F2107F17700775D0D /* AWSIoTKeychain.m */ = {isa = PBXFileReference; fileEncoding = 4; lastKnownFileType = sourcecode.c.objc; path = AWSIoTKeychain.m; sourceTree = "<group>"; };
		174F80A02107F17700775D0D /* AWSIoTCSR.m */ = {isa = PBXFileReference; fileEncoding = 4; lastKnownFileType = sourcecode.c.objc; path = AWSIoTCSR.m; sourceTree = "<group>"; };
		174F80A12107F17700775D0D /* AWSIoTKeychain.h */ = {isa = PBXFileReference; fileEncoding = 4; lastKnownFileType = sourcecode.c.h; path = AWSIoTKeychain.h; sourceTree = "<group>"; };
		174F80AC2109229C00775D0D /* AWSAppSyncTests.xctest */ = {isa = PBXFileReference; explicitFileType = wrapper.cfbundle; includeInIndex = 0; path = AWSAppSyncTests.xctest; sourceTree = BUILT_PRODUCTS_DIR; };
		174F80AE2109229C00775D0D /* AWSAppSyncTests.swift */ = {isa = PBXFileReference; lastKnownFileType = sourcecode.swift; path = AWSAppSyncTests.swift; sourceTree = "<group>"; };
		174F80B02109229C00775D0D /* Info.plist */ = {isa = PBXFileReference; lastKnownFileType = text.plist.xml; path = Info.plist; sourceTree = "<group>"; };
		174F80B8210924B200775D0D /* EventsAPI.swift */ = {isa = PBXFileReference; lastKnownFileType = sourcecode.swift; path = EventsAPI.swift; sourceTree = "<group>"; };
		1756980221349FC000319ABC /* AppSyncLogHelper.m */ = {isa = PBXFileReference; lastKnownFileType = sourcecode.c.objc; path = AppSyncLogHelper.m; sourceTree = "<group>"; };
		1756980421349FCE00319ABC /* AppSyncLogHelper.h */ = {isa = PBXFileReference; lastKnownFileType = sourcecode.c.h; path = AppSyncLogHelper.h; sourceTree = "<group>"; };
		175698062134A62D00319ABC /* AppSyncLogWrapper.swift */ = {isa = PBXFileReference; lastKnownFileType = sourcecode.swift; path = AppSyncLogWrapper.swift; sourceTree = "<group>"; };
		178B31051FCDB34100EA4619 /* AWSAppSyncClientS3ObjectsExtensions.swift */ = {isa = PBXFileReference; fileEncoding = 4; lastKnownFileType = sourcecode.swift; path = AWSAppSyncClientS3ObjectsExtensions.swift; sourceTree = "<group>"; };
		178B31061FCDB34100EA4619 /* AWSAppSyncClientConflictResolutionExtensions.swift */ = {isa = PBXFileReference; fileEncoding = 4; lastKnownFileType = sourcecode.swift; path = AWSAppSyncClientConflictResolutionExtensions.swift; sourceTree = "<group>"; };
		178C8DA91FAAAC0600A7F725 /* AWSAppSyncAuthProvider.swift */ = {isa = PBXFileReference; lastKnownFileType = sourcecode.swift; path = AWSAppSyncAuthProvider.swift; sourceTree = "<group>"; };
		178E8601210A6C7300C07E6D /* AWSIoTMQTTTypes.h */ = {isa = PBXFileReference; fileEncoding = 4; lastKnownFileType = sourcecode.c.h; path = AWSIoTMQTTTypes.h; sourceTree = "<group>"; };
		17915B041F5F106600C4B73C /* AWSAppSyncHTTPNetworkTransport.swift */ = {isa = PBXFileReference; fileEncoding = 4; lastKnownFileType = sourcecode.swift; path = AWSAppSyncHTTPNetworkTransport.swift; sourceTree = "<group>"; };
		17915C5F1F5FA36300C4B73C /* AWSCore.framework */ = {isa = PBXFileReference; lastKnownFileType = wrapper.framework; name = AWSCore.framework; path = "../AWSiOSSDKv2/build/Debug-iphoneos/AWSCore.framework"; sourceTree = "<group>"; };
		17A2673C1F66465B009E50B7 /* AWSSQLLiteNormalizedCache.swift */ = {isa = PBXFileReference; fileEncoding = 4; lastKnownFileType = sourcecode.swift; path = AWSSQLLiteNormalizedCache.swift; sourceTree = "<group>"; };
		17A66BA31F59FF69008DDA11 /* AWSAppSyncClient.swift */ = {isa = PBXFileReference; fileEncoding = 4; lastKnownFileType = sourcecode.swift; path = AWSAppSyncClient.swift; sourceTree = "<group>"; };
		17A7F8C91FB8BCBC008D1393 /* AWSS3ObjectProtocol.swift */ = {isa = PBXFileReference; lastKnownFileType = sourcecode.swift; path = AWSS3ObjectProtocol.swift; sourceTree = "<group>"; };
		17D2C2061F6F44A3006C6818 /* AWSOfflineMutationStore.swift */ = {isa = PBXFileReference; fileEncoding = 4; lastKnownFileType = sourcecode.swift; path = AWSOfflineMutationStore.swift; sourceTree = "<group>"; };
		17DECF5E1F59F5FF004B0512 /* AWSAppSync.framework */ = {isa = PBXFileReference; explicitFileType = wrapper.framework; includeInIndex = 0; path = AWSAppSync.framework; sourceTree = BUILT_PRODUCTS_DIR; };
		17DECF611F59F5FF004B0512 /* AWSAppSync.h */ = {isa = PBXFileReference; lastKnownFileType = sourcecode.c.h; path = AWSAppSync.h; sourceTree = "<group>"; };
		17DECF621F59F5FF004B0512 /* Info.plist */ = {isa = PBXFileReference; lastKnownFileType = text.plist.xml; path = Info.plist; sourceTree = "<group>"; };
		17E009991FCAB230005031DB /* GraphQLDependencyTracker.swift */ = {isa = PBXFileReference; fileEncoding = 4; lastKnownFileType = sourcecode.swift; name = GraphQLDependencyTracker.swift; path = Apollo/Sources/Apollo/GraphQLDependencyTracker.swift; sourceTree = "<group>"; };
		17E0099A1FCAB230005031DB /* AWSGraphQLSubscriptionResponse.swift */ = {isa = PBXFileReference; fileEncoding = 4; lastKnownFileType = sourcecode.swift; name = AWSGraphQLSubscriptionResponse.swift; path = Apollo/Sources/Apollo/AWSGraphQLSubscriptionResponse.swift; sourceTree = "<group>"; };
		17E0099B1FCAB230005031DB /* Info.plist */ = {isa = PBXFileReference; fileEncoding = 4; lastKnownFileType = text.plist.xml; name = Info.plist; path = Apollo/Sources/Apollo/Info.plist; sourceTree = "<group>"; };
		17E0099C1FCAB230005031DB /* JSON.swift */ = {isa = PBXFileReference; fileEncoding = 4; lastKnownFileType = sourcecode.swift; name = JSON.swift; path = Apollo/Sources/Apollo/JSON.swift; sourceTree = "<group>"; };
		17E0099D1FCAB230005031DB /* DataLoader.swift */ = {isa = PBXFileReference; fileEncoding = 4; lastKnownFileType = sourcecode.swift; name = DataLoader.swift; path = Apollo/Sources/Apollo/DataLoader.swift; sourceTree = "<group>"; };
		17E0099E1FCAB230005031DB /* InMemoryNormalizedCache.swift */ = {isa = PBXFileReference; fileEncoding = 4; lastKnownFileType = sourcecode.swift; name = InMemoryNormalizedCache.swift; path = Apollo/Sources/Apollo/InMemoryNormalizedCache.swift; sourceTree = "<group>"; };
		17E0099F1FCAB230005031DB /* ApolloStore.swift */ = {isa = PBXFileReference; fileEncoding = 4; lastKnownFileType = sourcecode.swift; name = ApolloStore.swift; path = Apollo/Sources/Apollo/ApolloStore.swift; sourceTree = "<group>"; };
		17E009A01FCAB230005031DB /* GraphQLQueryWatcher.swift */ = {isa = PBXFileReference; fileEncoding = 4; lastKnownFileType = sourcecode.swift; name = GraphQLQueryWatcher.swift; path = Apollo/Sources/Apollo/GraphQLQueryWatcher.swift; sourceTree = "<group>"; };
		17E009A11FCAB230005031DB /* GraphQLResponse.swift */ = {isa = PBXFileReference; fileEncoding = 4; lastKnownFileType = sourcecode.swift; name = GraphQLResponse.swift; path = Apollo/Sources/Apollo/GraphQLResponse.swift; sourceTree = "<group>"; };
		17E009A21FCAB230005031DB /* AsynchronousOperation.swift */ = {isa = PBXFileReference; fileEncoding = 4; lastKnownFileType = sourcecode.swift; name = AsynchronousOperation.swift; path = Apollo/Sources/Apollo/AsynchronousOperation.swift; sourceTree = "<group>"; };
		17E009A31FCAB231005031DB /* GraphQLResultAccumulator.swift */ = {isa = PBXFileReference; fileEncoding = 4; lastKnownFileType = sourcecode.swift; name = GraphQLResultAccumulator.swift; path = Apollo/Sources/Apollo/GraphQLResultAccumulator.swift; sourceTree = "<group>"; };
		17E009A41FCAB231005031DB /* GraphQLSelectionSet.swift */ = {isa = PBXFileReference; fileEncoding = 4; lastKnownFileType = sourcecode.swift; name = GraphQLSelectionSet.swift; path = Apollo/Sources/Apollo/GraphQLSelectionSet.swift; sourceTree = "<group>"; };
		17E009A51FCAB231005031DB /* JSONSerializationFormat.swift */ = {isa = PBXFileReference; fileEncoding = 4; lastKnownFileType = sourcecode.swift; name = JSONSerializationFormat.swift; path = Apollo/Sources/Apollo/JSONSerializationFormat.swift; sourceTree = "<group>"; };
		17E009A61FCAB231005031DB /* Locking.swift */ = {isa = PBXFileReference; fileEncoding = 4; lastKnownFileType = sourcecode.swift; name = Locking.swift; path = Apollo/Sources/Apollo/Locking.swift; sourceTree = "<group>"; };
		17E009A71FCAB231005031DB /* Record.swift */ = {isa = PBXFileReference; fileEncoding = 4; lastKnownFileType = sourcecode.swift; name = Record.swift; path = Apollo/Sources/Apollo/Record.swift; sourceTree = "<group>"; };
		17E009A81FCAB231005031DB /* GraphQLExecutor.swift */ = {isa = PBXFileReference; fileEncoding = 4; lastKnownFileType = sourcecode.swift; name = GraphQLExecutor.swift; path = Apollo/Sources/Apollo/GraphQLExecutor.swift; sourceTree = "<group>"; };
		17E009A91FCAB231005031DB /* HTTPNetworkTransport.swift */ = {isa = PBXFileReference; fileEncoding = 4; lastKnownFileType = sourcecode.swift; name = HTTPNetworkTransport.swift; path = Apollo/Sources/Apollo/HTTPNetworkTransport.swift; sourceTree = "<group>"; };
		17E009AA1FCAB231005031DB /* Promise.swift */ = {isa = PBXFileReference; fileEncoding = 4; lastKnownFileType = sourcecode.swift; name = Promise.swift; path = Apollo/Sources/Apollo/Promise.swift; sourceTree = "<group>"; };
		17E009AB1FCAB231005031DB /* Collections.swift */ = {isa = PBXFileReference; fileEncoding = 4; lastKnownFileType = sourcecode.swift; name = Collections.swift; path = Apollo/Sources/Apollo/Collections.swift; sourceTree = "<group>"; };
		17E009AC1FCAB232005031DB /* GraphQLError.swift */ = {isa = PBXFileReference; fileEncoding = 4; lastKnownFileType = sourcecode.swift; name = GraphQLError.swift; path = Apollo/Sources/Apollo/GraphQLError.swift; sourceTree = "<group>"; };
		17E009AD1FCAB232005031DB /* ResultOrPromise.swift */ = {isa = PBXFileReference; fileEncoding = 4; lastKnownFileType = sourcecode.swift; name = ResultOrPromise.swift; path = Apollo/Sources/Apollo/ResultOrPromise.swift; sourceTree = "<group>"; };
		17E009AE1FCAB232005031DB /* GraphQLOperation.swift */ = {isa = PBXFileReference; fileEncoding = 4; lastKnownFileType = sourcecode.swift; name = GraphQLOperation.swift; path = Apollo/Sources/Apollo/GraphQLOperation.swift; sourceTree = "<group>"; };
		17E009AF1FCAB232005031DB /* Utilities.swift */ = {isa = PBXFileReference; fileEncoding = 4; lastKnownFileType = sourcecode.swift; name = Utilities.swift; path = Apollo/Sources/Apollo/Utilities.swift; sourceTree = "<group>"; };
		17E009B01FCAB232005031DB /* RecordSet.swift */ = {isa = PBXFileReference; fileEncoding = 4; lastKnownFileType = sourcecode.swift; name = RecordSet.swift; path = Apollo/Sources/Apollo/RecordSet.swift; sourceTree = "<group>"; };
		17E009B11FCAB232005031DB /* GraphQLResponseGenerator.swift */ = {isa = PBXFileReference; fileEncoding = 4; lastKnownFileType = sourcecode.swift; name = GraphQLResponseGenerator.swift; path = Apollo/Sources/Apollo/GraphQLResponseGenerator.swift; sourceTree = "<group>"; };
		17E009B21FCAB232005031DB /* GraphQLResultNormalizer.swift */ = {isa = PBXFileReference; fileEncoding = 4; lastKnownFileType = sourcecode.swift; name = GraphQLResultNormalizer.swift; path = Apollo/Sources/Apollo/GraphQLResultNormalizer.swift; sourceTree = "<group>"; };
		17E009B31FCAB233005031DB /* GraphQLInputValue.swift */ = {isa = PBXFileReference; fileEncoding = 4; lastKnownFileType = sourcecode.swift; name = GraphQLInputValue.swift; path = Apollo/Sources/Apollo/GraphQLInputValue.swift; sourceTree = "<group>"; };
		17E009B41FCAB233005031DB /* GraphQLSelectionSetMapper.swift */ = {isa = PBXFileReference; fileEncoding = 4; lastKnownFileType = sourcecode.swift; name = GraphQLSelectionSetMapper.swift; path = Apollo/Sources/Apollo/GraphQLSelectionSetMapper.swift; sourceTree = "<group>"; };
		17E009B51FCAB233005031DB /* GraphQLResult.swift */ = {isa = PBXFileReference; fileEncoding = 4; lastKnownFileType = sourcecode.swift; name = GraphQLResult.swift; path = Apollo/Sources/Apollo/GraphQLResult.swift; sourceTree = "<group>"; };
		17E009B61FCAB233005031DB /* NetworkTransport.swift */ = {isa = PBXFileReference; fileEncoding = 4; lastKnownFileType = sourcecode.swift; name = NetworkTransport.swift; path = Apollo/Sources/Apollo/NetworkTransport.swift; sourceTree = "<group>"; };
		17E009B71FCAB233005031DB /* JSONStandardTypeConversions.swift */ = {isa = PBXFileReference; fileEncoding = 4; lastKnownFileType = sourcecode.swift; name = JSONStandardTypeConversions.swift; path = Apollo/Sources/Apollo/JSONStandardTypeConversions.swift; sourceTree = "<group>"; };
		17E009B81FCAB233005031DB /* Result.swift */ = {isa = PBXFileReference; fileEncoding = 4; lastKnownFileType = sourcecode.swift; name = Result.swift; path = Apollo/Sources/Apollo/Result.swift; sourceTree = "<group>"; };
		17E009B91FCAB234005031DB /* NormalizedCache.swift */ = {isa = PBXFileReference; fileEncoding = 4; lastKnownFileType = sourcecode.swift; name = NormalizedCache.swift; path = Apollo/Sources/Apollo/NormalizedCache.swift; sourceTree = "<group>"; };
		17E009BA1FCAB234005031DB /* ApolloClient.swift */ = {isa = PBXFileReference; fileEncoding = 4; lastKnownFileType = sourcecode.swift; name = ApolloClient.swift; path = Apollo/Sources/Apollo/ApolloClient.swift; sourceTree = "<group>"; };
		621AB86198B779E235D8B962 /* Pods_AWSAppSync.framework */ = {isa = PBXFileReference; explicitFileType = wrapper.framework; includeInIndex = 0; path = Pods_AWSAppSync.framework; sourceTree = BUILT_PRODUCTS_DIR; };
<<<<<<< HEAD
		6878E4A0F7372438C7043A88 /* Pods_AWSAppSync_AWSAppSyncTests.framework */ = {isa = PBXFileReference; explicitFileType = wrapper.framework; includeInIndex = 0; path = Pods_AWSAppSync_AWSAppSyncTests.framework; sourceTree = BUILT_PRODUCTS_DIR; };
		9EC1FC1920A99D7FCF1B4E50 /* Pods-AWSAppSync-AWSAppSyncTests.debug.xcconfig */ = {isa = PBXFileReference; includeInIndex = 1; lastKnownFileType = text.xcconfig; name = "Pods-AWSAppSync-AWSAppSyncTests.debug.xcconfig"; path = "Pods/Target Support Files/Pods-AWSAppSync-AWSAppSyncTests/Pods-AWSAppSync-AWSAppSyncTests.debug.xcconfig"; sourceTree = "<group>"; };
		AC48F9822142949C001C7D35 /* AppSyncMQTTClientTests.swift */ = {isa = PBXFileReference; fileEncoding = 4; lastKnownFileType = sourcecode.swift; path = AppSyncMQTTClientTests.swift; sourceTree = "<group>"; };
		AC48F9832142949C001C7D35 /* Object+Swizzling.swift */ = {isa = PBXFileReference; fileEncoding = 4; lastKnownFileType = sourcecode.swift; path = "Object+Swizzling.swift"; sourceTree = "<group>"; };
=======
		6A5E9B8BFB35E672A4BA10CD /* Pods-AWSAppSyncTests.release.xcconfig */ = {isa = PBXFileReference; includeInIndex = 1; lastKnownFileType = text.xcconfig; name = "Pods-AWSAppSyncTests.release.xcconfig"; path = "Pods/Target Support Files/Pods-AWSAppSyncTests/Pods-AWSAppSyncTests.release.xcconfig"; sourceTree = "<group>"; };
		741880AF213878B400523CA8 /* AuthProviderTests.swift */ = {isa = PBXFileReference; fileEncoding = 4; lastKnownFileType = sourcecode.swift; path = AuthProviderTests.swift; sourceTree = "<group>"; };
		9A210F34AE9783A62B36F8F2 /* Pods-AWSAppSyncTests.debug.xcconfig */ = {isa = PBXFileReference; includeInIndex = 1; lastKnownFileType = text.xcconfig; name = "Pods-AWSAppSyncTests.debug.xcconfig"; path = "Pods/Target Support Files/Pods-AWSAppSyncTests/Pods-AWSAppSyncTests.debug.xcconfig"; sourceTree = "<group>"; };
>>>>>>> 083013d4
		AD111EB21748A599F5796B74 /* Pods-AWSAppSync.debug.xcconfig */ = {isa = PBXFileReference; includeInIndex = 1; lastKnownFileType = text.xcconfig; name = "Pods-AWSAppSync.debug.xcconfig"; path = "Pods/Target Support Files/Pods-AWSAppSync/Pods-AWSAppSync.debug.xcconfig"; sourceTree = "<group>"; };
		C830ED8003E746C4C6799F8E /* Pods-AWSAppSync.release.xcconfig */ = {isa = PBXFileReference; includeInIndex = 1; lastKnownFileType = text.xcconfig; name = "Pods-AWSAppSync.release.xcconfig"; path = "Pods/Target Support Files/Pods-AWSAppSync/Pods-AWSAppSync.release.xcconfig"; sourceTree = "<group>"; };
		CF165C1FC5D3B19E5EEC4FD4 /* Pods-AWSAppSync-AWSAppSyncTests.release.xcconfig */ = {isa = PBXFileReference; includeInIndex = 1; lastKnownFileType = text.xcconfig; name = "Pods-AWSAppSync-AWSAppSyncTests.release.xcconfig"; path = "Pods/Target Support Files/Pods-AWSAppSync-AWSAppSyncTests/Pods-AWSAppSync-AWSAppSyncTests.release.xcconfig"; sourceTree = "<group>"; };
		DF9468DA20E1CA4A00E40482 /* AWSNetworkTransport.swift */ = {isa = PBXFileReference; fileEncoding = 4; lastKnownFileType = sourcecode.swift; path = AWSNetworkTransport.swift; sourceTree = "<group>"; };
/* End PBXFileReference section */

/* Begin PBXFrameworksBuildPhase section */
		174F80A92109229C00775D0D /* Frameworks */ = {
			isa = PBXFrameworksBuildPhase;
			buildActionMask = 2147483647;
			files = (
				174F80B12109229C00775D0D /* AWSAppSync.framework in Frameworks */,
				B8F9295CA5BD72C9EEE11027 /* Pods_AWSAppSync_AWSAppSyncTests.framework in Frameworks */,
			);
			runOnlyForDeploymentPostprocessing = 0;
		};
		17DECF5A1F59F5FF004B0512 /* Frameworks */ = {
			isa = PBXFrameworksBuildPhase;
			buildActionMask = 2147483647;
			files = (
				E4EA2880833EDE9A29FEBC15 /* Pods_AWSAppSync.framework in Frameworks */,
			);
			runOnlyForDeploymentPostprocessing = 0;
		};
/* End PBXFrameworksBuildPhase section */

/* Begin PBXGroup section */
		1729A07F1F9DAB2300F88594 /* MQTTSDK */ = {
			isa = PBXGroup;
			children = (
				178E8601210A6C7300C07E6D /* AWSIoTMQTTTypes.h */,
				174F809E2107F17700775D0D /* AWSIoTCSR.h */,
				174F80A02107F17700775D0D /* AWSIoTCSR.m */,
				174F80A12107F17700775D0D /* AWSIoTKeychain.h */,
				174F809F2107F17700775D0D /* AWSIoTKeychain.m */,
				174F80992107E75C00775D0D /* AWSIoTMQTTClient.h */,
				174F80982107E75C00775D0D /* AWSIoTMQTTClient.m */,
				174F80962107E75C00775D0D /* AWSIoTWebSocketOutputStream.h */,
				174F80972107E75C00775D0D /* AWSIoTWebSocketOutputStream.m */,
				1729A0881F9DAB2300F88594 /* MQTTSDK */,
				1729A0931F9DAB2300F88594 /* SocketRocket */,
			);
			path = MQTTSDK;
			sourceTree = "<group>";
		};
		1729A0881F9DAB2300F88594 /* MQTTSDK */ = {
			isa = PBXGroup;
			children = (
				174F80862107E74E00775D0D /* AWSMQTTDecoder.h */,
				174F80882107E74F00775D0D /* AWSMQTTDecoder.m */,
				174F80892107E74F00775D0D /* AWSMQTTEncoder.h */,
				174F80872107E74F00775D0D /* AWSMQTTEncoder.m */,
				174F80822107E74E00775D0D /* AWSMQTTMessage.h */,
				174F808B2107E74F00775D0D /* AWSMQTTMessage.m */,
				174F80832107E74E00775D0D /* AWSMQTTSession.h */,
				174F80852107E74E00775D0D /* AWSMQTTSession.m */,
				174F808A2107E74F00775D0D /* AWSMQttTxFlow.h */,
				174F80842107E74E00775D0D /* AWSMQttTxFlow.m */,
			);
			path = MQTTSDK;
			sourceTree = "<group>";
		};
		1729A0931F9DAB2300F88594 /* SocketRocket */ = {
			isa = PBXGroup;
			children = (
				1729A0941F9DAB2300F88594 /* AWSSRWebSocket.h */,
				1729A0951F9DAB2300F88594 /* AWSSRWebSocket.m */,
				1729A0961F9DAB2300F88594 /* LICENSE */,
			);
			path = SocketRocket;
			sourceTree = "<group>";
		};
		174F80AD2109229C00775D0D /* AWSAppSyncTests */ = {
			isa = PBXGroup;
			children = (
<<<<<<< HEAD
				AC48F9822142949C001C7D35 /* AppSyncMQTTClientTests.swift */,
				AC48F9832142949C001C7D35 /* Object+Swizzling.swift */,
=======
				741880AF213878B400523CA8 /* AuthProviderTests.swift */,
>>>>>>> 083013d4
				174F80AE2109229C00775D0D /* AWSAppSyncTests.swift */,
				174F80B02109229C00775D0D /* Info.plist */,
				174F80B8210924B200775D0D /* EventsAPI.swift */,
			);
			path = AWSAppSyncTests;
			sourceTree = "<group>";
		};
		1756980121349F9900319ABC /* Internal */ = {
			isa = PBXGroup;
			children = (
				1756980221349FC000319ABC /* AppSyncLogHelper.m */,
				1756980421349FCE00319ABC /* AppSyncLogHelper.h */,
				175698062134A62D00319ABC /* AppSyncLogWrapper.swift */,
			);
			path = Internal;
			sourceTree = "<group>";
		};
		17915C5E1F5FA36300C4B73C /* Frameworks */ = {
			isa = PBXGroup;
			children = (
				17915C5F1F5FA36300C4B73C /* AWSCore.framework */,
				621AB86198B779E235D8B962 /* Pods_AWSAppSync.framework */,
				6878E4A0F7372438C7043A88 /* Pods_AWSAppSync_AWSAppSyncTests.framework */,
			);
			name = Frameworks;
			sourceTree = "<group>";
		};
		17DECF541F59F5FF004B0512 = {
			isa = PBXGroup;
			children = (
				17DECF601F59F5FF004B0512 /* AWSAppSyncClient */,
				174F80AD2109229C00775D0D /* AWSAppSyncTests */,
				17DECF5F1F59F5FF004B0512 /* Products */,
				17915C5E1F5FA36300C4B73C /* Frameworks */,
				E1D9078E4FB0753759F6C498 /* Pods */,
			);
			sourceTree = "<group>";
		};
		17DECF5F1F59F5FF004B0512 /* Products */ = {
			isa = PBXGroup;
			children = (
				17DECF5E1F59F5FF004B0512 /* AWSAppSync.framework */,
				174F80AC2109229C00775D0D /* AWSAppSyncTests.xctest */,
			);
			name = Products;
			sourceTree = "<group>";
		};
		17DECF601F59F5FF004B0512 /* AWSAppSyncClient */ = {
			isa = PBXGroup;
			children = (
				1756980121349F9900319ABC /* Internal */,
				17E009981FCAB214005031DB /* Apollo */,
				1729A07F1F9DAB2300F88594 /* MQTTSDK */,
				17DECF611F59F5FF004B0512 /* AWSAppSync.h */,
				17DECF621F59F5FF004B0512 /* Info.plist */,
				17A66BA31F59FF69008DDA11 /* AWSAppSyncClient.swift */,
				DF9468DA20E1CA4A00E40482 /* AWSNetworkTransport.swift */,
				17915B041F5F106600C4B73C /* AWSAppSyncHTTPNetworkTransport.swift */,
				17A2673C1F66465B009E50B7 /* AWSSQLLiteNormalizedCache.swift */,
				17D2C2061F6F44A3006C6818 /* AWSOfflineMutationStore.swift */,
				1729A0CF1FA1365900F88594 /* AWSAppSyncSubscriptionWatcher.swift */,
				1729A0D11FA149A000F88594 /* AppSyncMQTTClient.swift */,
				178C8DA91FAAAC0600A7F725 /* AWSAppSyncAuthProvider.swift */,
				178B31061FCDB34100EA4619 /* AWSAppSyncClientConflictResolutionExtensions.swift */,
				178B31051FCDB34100EA4619 /* AWSAppSyncClientS3ObjectsExtensions.swift */,
				17A7F8C91FB8BCBC008D1393 /* AWSS3ObjectProtocol.swift */,
			);
			path = AWSAppSyncClient;
			sourceTree = "<group>";
		};
		17E009981FCAB214005031DB /* Apollo */ = {
			isa = PBXGroup;
			children = (
				17E009BA1FCAB234005031DB /* ApolloClient.swift */,
				17E0099F1FCAB230005031DB /* ApolloStore.swift */,
				17E009A21FCAB230005031DB /* AsynchronousOperation.swift */,
				17E0099A1FCAB230005031DB /* AWSGraphQLSubscriptionResponse.swift */,
				17E009AB1FCAB231005031DB /* Collections.swift */,
				17E0099D1FCAB230005031DB /* DataLoader.swift */,
				17E009991FCAB230005031DB /* GraphQLDependencyTracker.swift */,
				17E009AC1FCAB232005031DB /* GraphQLError.swift */,
				17E009A81FCAB231005031DB /* GraphQLExecutor.swift */,
				17E009B31FCAB233005031DB /* GraphQLInputValue.swift */,
				17E009AE1FCAB232005031DB /* GraphQLOperation.swift */,
				17E009A01FCAB230005031DB /* GraphQLQueryWatcher.swift */,
				17E009A11FCAB230005031DB /* GraphQLResponse.swift */,
				17E009B11FCAB232005031DB /* GraphQLResponseGenerator.swift */,
				17E009B51FCAB233005031DB /* GraphQLResult.swift */,
				17E009A31FCAB231005031DB /* GraphQLResultAccumulator.swift */,
				17E009B21FCAB232005031DB /* GraphQLResultNormalizer.swift */,
				17E009A41FCAB231005031DB /* GraphQLSelectionSet.swift */,
				17E009B41FCAB233005031DB /* GraphQLSelectionSetMapper.swift */,
				17E009A91FCAB231005031DB /* HTTPNetworkTransport.swift */,
				17E0099B1FCAB230005031DB /* Info.plist */,
				17E0099E1FCAB230005031DB /* InMemoryNormalizedCache.swift */,
				17E0099C1FCAB230005031DB /* JSON.swift */,
				17E009A51FCAB231005031DB /* JSONSerializationFormat.swift */,
				17E009B71FCAB233005031DB /* JSONStandardTypeConversions.swift */,
				17E009A61FCAB231005031DB /* Locking.swift */,
				17E009B61FCAB233005031DB /* NetworkTransport.swift */,
				17E009B91FCAB234005031DB /* NormalizedCache.swift */,
				17E009AA1FCAB231005031DB /* Promise.swift */,
				17E009A71FCAB231005031DB /* Record.swift */,
				17E009B01FCAB232005031DB /* RecordSet.swift */,
				17E009B81FCAB233005031DB /* Result.swift */,
				17E009AD1FCAB232005031DB /* ResultOrPromise.swift */,
				17E009AF1FCAB232005031DB /* Utilities.swift */,
			);
			name = Apollo;
			sourceTree = "<group>";
		};
		E1D9078E4FB0753759F6C498 /* Pods */ = {
			isa = PBXGroup;
			children = (
				AD111EB21748A599F5796B74 /* Pods-AWSAppSync.debug.xcconfig */,
				C830ED8003E746C4C6799F8E /* Pods-AWSAppSync.release.xcconfig */,
				9EC1FC1920A99D7FCF1B4E50 /* Pods-AWSAppSync-AWSAppSyncTests.debug.xcconfig */,
				CF165C1FC5D3B19E5EEC4FD4 /* Pods-AWSAppSync-AWSAppSyncTests.release.xcconfig */,
			);
			name = Pods;
			sourceTree = "<group>";
		};
/* End PBXGroup section */

/* Begin PBXHeadersBuildPhase section */
		17DECF5B1F59F5FF004B0512 /* Headers */ = {
			isa = PBXHeadersBuildPhase;
			buildActionMask = 2147483647;
			files = (
				1756980521349FD300319ABC /* AppSyncLogHelper.h in Headers */,
				1729A0BE1F9DAB2400F88594 /* AWSSRWebSocket.h in Headers */,
				178E8602210A6C7300C07E6D /* AWSIoTMQTTTypes.h in Headers */,
				174F808C2107E74F00775D0D /* AWSMQTTMessage.h in Headers */,
				171A3FDB1FC4995A0040C400 /* AWSAppSync.h in Headers */,
				174F808D2107E74F00775D0D /* AWSMQTTSession.h in Headers */,
				174F80902107E74F00775D0D /* AWSMQTTDecoder.h in Headers */,
				174F80942107E74F00775D0D /* AWSMQttTxFlow.h in Headers */,
				174F80A52107F17700775D0D /* AWSIoTKeychain.h in Headers */,
				174F809D2107E75C00775D0D /* AWSIoTMQTTClient.h in Headers */,
				174F809A2107E75C00775D0D /* AWSIoTWebSocketOutputStream.h in Headers */,
				174F80A22107F17700775D0D /* AWSIoTCSR.h in Headers */,
				174F80932107E74F00775D0D /* AWSMQTTEncoder.h in Headers */,
			);
			runOnlyForDeploymentPostprocessing = 0;
		};
/* End PBXHeadersBuildPhase section */

/* Begin PBXNativeTarget section */
		174F80AB2109229C00775D0D /* AWSAppSyncTests */ = {
			isa = PBXNativeTarget;
			buildConfigurationList = 174F80B42109229C00775D0D /* Build configuration list for PBXNativeTarget "AWSAppSyncTests" */;
			buildPhases = (
				37A9334DB9AF4C4235F5D117 /* [CP] Check Pods Manifest.lock */,
				174F80A82109229C00775D0D /* Sources */,
				174F80A92109229C00775D0D /* Frameworks */,
				174F80AA2109229C00775D0D /* Resources */,
				0D34620C63716ED4481BC7E2 /* [CP] Embed Pods Frameworks */,
			);
			buildRules = (
			);
			dependencies = (
				174F80B32109229C00775D0D /* PBXTargetDependency */,
			);
			name = AWSAppSyncTests;
			productName = AWSAppSyncTests;
			productReference = 174F80AC2109229C00775D0D /* AWSAppSyncTests.xctest */;
			productType = "com.apple.product-type.bundle.unit-test";
		};
		17DECF5D1F59F5FF004B0512 /* AWSAppSync */ = {
			isa = PBXNativeTarget;
			buildConfigurationList = 17DECF721F59F5FF004B0512 /* Build configuration list for PBXNativeTarget "AWSAppSync" */;
			buildPhases = (
				4E996121F39BA74DB553A2CB /* [CP] Check Pods Manifest.lock */,
				17DECF591F59F5FF004B0512 /* Sources */,
				17DECF5A1F59F5FF004B0512 /* Frameworks */,
				17DECF5B1F59F5FF004B0512 /* Headers */,
				17DECF5C1F59F5FF004B0512 /* Resources */,
			);
			buildRules = (
			);
			dependencies = (
			);
			name = AWSAppSync;
			productName = AWSDeepDishClient;
			productReference = 17DECF5E1F59F5FF004B0512 /* AWSAppSync.framework */;
			productType = "com.apple.product-type.framework";
		};
/* End PBXNativeTarget section */

/* Begin PBXProject section */
		17DECF551F59F5FF004B0512 /* Project object */ = {
			isa = PBXProject;
			attributes = {
				LastSwiftUpdateCheck = 0920;
				LastUpgradeCheck = 0920;
				ORGANIZATIONNAME = "Dubal, Rohan";
				TargetAttributes = {
					174F80AB2109229C00775D0D = {
						CreatedOnToolsVersion = 9.2;
						ProvisioningStyle = Automatic;
					};
					17DECF5D1F59F5FF004B0512 = {
						CreatedOnToolsVersion = 8.3.3;
						LastSwiftMigration = 0830;
						ProvisioningStyle = Automatic;
					};
				};
			};
			buildConfigurationList = 17DECF581F59F5FF004B0512 /* Build configuration list for PBXProject "AWSAppSyncClient" */;
			compatibilityVersion = "Xcode 3.2";
			developmentRegion = English;
			hasScannedForEncodings = 0;
			knownRegions = (
				en,
			);
			mainGroup = 17DECF541F59F5FF004B0512;
			productRefGroup = 17DECF5F1F59F5FF004B0512 /* Products */;
			projectDirPath = "";
			projectRoot = "";
			targets = (
				17DECF5D1F59F5FF004B0512 /* AWSAppSync */,
				174F80AB2109229C00775D0D /* AWSAppSyncTests */,
			);
		};
/* End PBXProject section */

/* Begin PBXResourcesBuildPhase section */
		174F80AA2109229C00775D0D /* Resources */ = {
			isa = PBXResourcesBuildPhase;
			buildActionMask = 2147483647;
			files = (
			);
			runOnlyForDeploymentPostprocessing = 0;
		};
		17DECF5C1F59F5FF004B0512 /* Resources */ = {
			isa = PBXResourcesBuildPhase;
			buildActionMask = 2147483647;
			files = (
				17E009BD1FCAB234005031DB /* Info.plist in Resources */,
			);
			runOnlyForDeploymentPostprocessing = 0;
		};
/* End PBXResourcesBuildPhase section */

/* Begin PBXShellScriptBuildPhase section */
		0D34620C63716ED4481BC7E2 /* [CP] Embed Pods Frameworks */ = {
			isa = PBXShellScriptBuildPhase;
			buildActionMask = 2147483647;
			files = (
			);
			inputPaths = (
				"${SRCROOT}/Pods/Target Support Files/Pods-AWSAppSync-AWSAppSyncTests/Pods-AWSAppSync-AWSAppSyncTests-frameworks.sh",
				"${BUILT_PRODUCTS_DIR}/AWSCore/AWSCore.framework",
				"${BUILT_PRODUCTS_DIR}/ReachabilitySwift/Reachability.framework",
				"${BUILT_PRODUCTS_DIR}/SQLite.swift/SQLite.framework",
			);
			name = "[CP] Embed Pods Frameworks";
			outputPaths = (
				"${TARGET_BUILD_DIR}/${FRAMEWORKS_FOLDER_PATH}/AWSCore.framework",
				"${TARGET_BUILD_DIR}/${FRAMEWORKS_FOLDER_PATH}/Reachability.framework",
				"${TARGET_BUILD_DIR}/${FRAMEWORKS_FOLDER_PATH}/SQLite.framework",
			);
			runOnlyForDeploymentPostprocessing = 0;
			shellPath = /bin/sh;
			shellScript = "\"${SRCROOT}/Pods/Target Support Files/Pods-AWSAppSync-AWSAppSyncTests/Pods-AWSAppSync-AWSAppSyncTests-frameworks.sh\"\n";
			showEnvVarsInLog = 0;
		};
		37A9334DB9AF4C4235F5D117 /* [CP] Check Pods Manifest.lock */ = {
			isa = PBXShellScriptBuildPhase;
			buildActionMask = 2147483647;
			files = (
			);
			inputPaths = (
				"${PODS_PODFILE_DIR_PATH}/Podfile.lock",
				"${PODS_ROOT}/Manifest.lock",
			);
			name = "[CP] Check Pods Manifest.lock";
			outputPaths = (
				"$(DERIVED_FILE_DIR)/Pods-AWSAppSync-AWSAppSyncTests-checkManifestLockResult.txt",
			);
			runOnlyForDeploymentPostprocessing = 0;
			shellPath = /bin/sh;
			shellScript = "diff \"${PODS_PODFILE_DIR_PATH}/Podfile.lock\" \"${PODS_ROOT}/Manifest.lock\" > /dev/null\nif [ $? != 0 ] ; then\n    # print error to STDERR\n    echo \"error: The sandbox is not in sync with the Podfile.lock. Run 'pod install' or update your CocoaPods installation.\" >&2\n    exit 1\nfi\n# This output is used by Xcode 'outputs' to avoid re-running this script phase.\necho \"SUCCESS\" > \"${SCRIPT_OUTPUT_FILE_0}\"\n";
			showEnvVarsInLog = 0;
		};
		4E996121F39BA74DB553A2CB /* [CP] Check Pods Manifest.lock */ = {
			isa = PBXShellScriptBuildPhase;
			buildActionMask = 2147483647;
			files = (
			);
			inputPaths = (
				"${PODS_PODFILE_DIR_PATH}/Podfile.lock",
				"${PODS_ROOT}/Manifest.lock",
			);
			name = "[CP] Check Pods Manifest.lock";
			outputPaths = (
				"$(DERIVED_FILE_DIR)/Pods-AWSAppSync-checkManifestLockResult.txt",
			);
			runOnlyForDeploymentPostprocessing = 0;
			shellPath = /bin/sh;
			shellScript = "diff \"${PODS_PODFILE_DIR_PATH}/Podfile.lock\" \"${PODS_ROOT}/Manifest.lock\" > /dev/null\nif [ $? != 0 ] ; then\n    # print error to STDERR\n    echo \"error: The sandbox is not in sync with the Podfile.lock. Run 'pod install' or update your CocoaPods installation.\" >&2\n    exit 1\nfi\n# This output is used by Xcode 'outputs' to avoid re-running this script phase.\necho \"SUCCESS\" > \"${SCRIPT_OUTPUT_FILE_0}\"\n";
			showEnvVarsInLog = 0;
		};
/* End PBXShellScriptBuildPhase section */

/* Begin PBXSourcesBuildPhase section */
		174F80A82109229C00775D0D /* Sources */ = {
			isa = PBXSourcesBuildPhase;
			buildActionMask = 2147483647;
			files = (
				AC48F9852142949C001C7D35 /* Object+Swizzling.swift in Sources */,
				174F80AF2109229C00775D0D /* AWSAppSyncTests.swift in Sources */,
				174F80B9210924B200775D0D /* EventsAPI.swift in Sources */,
<<<<<<< HEAD
				AC48F9842142949C001C7D35 /* AppSyncMQTTClientTests.swift in Sources */,
=======
				741880B0213878B400523CA8 /* AuthProviderTests.swift in Sources */,
>>>>>>> 083013d4
			);
			runOnlyForDeploymentPostprocessing = 0;
		};
		17DECF591F59F5FF004B0512 /* Sources */ = {
			isa = PBXSourcesBuildPhase;
			buildActionMask = 2147483647;
			files = (
				17E009C31FCAB234005031DB /* GraphQLResponse.swift in Sources */,
				17E009BF1FCAB234005031DB /* DataLoader.swift in Sources */,
				174F80912107E74F00775D0D /* AWSMQTTEncoder.m in Sources */,
				17E009CC1FCAB234005031DB /* Promise.swift in Sources */,
				1729A0BF1F9DAB2400F88594 /* AWSSRWebSocket.m in Sources */,
				17E009BC1FCAB234005031DB /* AWSGraphQLSubscriptionResponse.swift in Sources */,
				DF9468DB20E1CA4A00E40482 /* AWSNetworkTransport.swift in Sources */,
				174F80A32107F17700775D0D /* AWSIoTKeychain.m in Sources */,
				17E009C91FCAB234005031DB /* Record.swift in Sources */,
				17E009D41FCAB234005031DB /* GraphQLResultNormalizer.swift in Sources */,
				17E009C01FCAB234005031DB /* InMemoryNormalizedCache.swift in Sources */,
				17E009CA1FCAB234005031DB /* GraphQLExecutor.swift in Sources */,
				17E009DC1FCAB234005031DB /* ApolloClient.swift in Sources */,
				17E009CE1FCAB234005031DB /* GraphQLError.swift in Sources */,
				17D2C2071F6F44A3006C6818 /* AWSOfflineMutationStore.swift in Sources */,
				17E009BB1FCAB234005031DB /* GraphQLDependencyTracker.swift in Sources */,
				1729A0D21FA149A000F88594 /* AppSyncMQTTClient.swift in Sources */,
				17E009C71FCAB234005031DB /* JSONSerializationFormat.swift in Sources */,
				17E009CD1FCAB234005031DB /* Collections.swift in Sources */,
				17E009C51FCAB234005031DB /* GraphQLResultAccumulator.swift in Sources */,
				178B31071FCDB34100EA4619 /* AWSAppSyncClientS3ObjectsExtensions.swift in Sources */,
				174F80952107E74F00775D0D /* AWSMQTTMessage.m in Sources */,
				17E009CF1FCAB234005031DB /* ResultOrPromise.swift in Sources */,
				174F809B2107E75C00775D0D /* AWSIoTWebSocketOutputStream.m in Sources */,
				17E009DB1FCAB234005031DB /* NormalizedCache.swift in Sources */,
				17E009C41FCAB234005031DB /* AsynchronousOperation.swift in Sources */,
				174F809C2107E75C00775D0D /* AWSIoTMQTTClient.m in Sources */,
				175698072134A62D00319ABC /* AppSyncLogWrapper.swift in Sources */,
				17915B051F5F106600C4B73C /* AWSAppSyncHTTPNetworkTransport.swift in Sources */,
				17E009D51FCAB234005031DB /* GraphQLInputValue.swift in Sources */,
				17E009D71FCAB234005031DB /* GraphQLResult.swift in Sources */,
				174F808F2107E74F00775D0D /* AWSMQTTSession.m in Sources */,
				17E009C11FCAB234005031DB /* ApolloStore.swift in Sources */,
				17A2673D1F66465B009E50B7 /* AWSSQLLiteNormalizedCache.swift in Sources */,
				17E009D01FCAB234005031DB /* GraphQLOperation.swift in Sources */,
				17E009BE1FCAB234005031DB /* JSON.swift in Sources */,
				174F808E2107E74F00775D0D /* AWSMQttTxFlow.m in Sources */,
				17A66BA41F59FF69008DDA11 /* AWSAppSyncClient.swift in Sources */,
				1756980321349FC000319ABC /* AppSyncLogHelper.m in Sources */,
				17E009C61FCAB234005031DB /* GraphQLSelectionSet.swift in Sources */,
				17E009C81FCAB234005031DB /* Locking.swift in Sources */,
				174F80922107E74F00775D0D /* AWSMQTTDecoder.m in Sources */,
				17E009D61FCAB234005031DB /* GraphQLSelectionSetMapper.swift in Sources */,
				178B31081FCDB34100EA4619 /* AWSAppSyncClientConflictResolutionExtensions.swift in Sources */,
				1729A0D01FA1365900F88594 /* AWSAppSyncSubscriptionWatcher.swift in Sources */,
				17E009D91FCAB234005031DB /* JSONStandardTypeConversions.swift in Sources */,
				17E009D31FCAB234005031DB /* GraphQLResponseGenerator.swift in Sources */,
				17E009D81FCAB234005031DB /* NetworkTransport.swift in Sources */,
				17A7F8CA1FB8BCBC008D1393 /* AWSS3ObjectProtocol.swift in Sources */,
				17E009C21FCAB234005031DB /* GraphQLQueryWatcher.swift in Sources */,
				17E009CB1FCAB234005031DB /* HTTPNetworkTransport.swift in Sources */,
				17E009D11FCAB234005031DB /* Utilities.swift in Sources */,
				17E009DA1FCAB234005031DB /* Result.swift in Sources */,
				174F80A42107F17700775D0D /* AWSIoTCSR.m in Sources */,
				17E009D21FCAB234005031DB /* RecordSet.swift in Sources */,
				178C8DAA1FAAAC0600A7F725 /* AWSAppSyncAuthProvider.swift in Sources */,
			);
			runOnlyForDeploymentPostprocessing = 0;
		};
/* End PBXSourcesBuildPhase section */

/* Begin PBXTargetDependency section */
		174F80B32109229C00775D0D /* PBXTargetDependency */ = {
			isa = PBXTargetDependency;
			target = 17DECF5D1F59F5FF004B0512 /* AWSAppSync */;
			targetProxy = 174F80B22109229C00775D0D /* PBXContainerItemProxy */;
		};
/* End PBXTargetDependency section */

/* Begin XCBuildConfiguration section */
		174F80B52109229C00775D0D /* Debug */ = {
			isa = XCBuildConfiguration;
			baseConfigurationReference = 9EC1FC1920A99D7FCF1B4E50 /* Pods-AWSAppSync-AWSAppSyncTests.debug.xcconfig */;
			buildSettings = {
				CLANG_CXX_LANGUAGE_STANDARD = "gnu++14";
				CLANG_WARN_UNGUARDED_AVAILABILITY = YES_AGGRESSIVE;
				CODE_SIGN_STYLE = Automatic;
				GCC_C_LANGUAGE_STANDARD = gnu11;
				INFOPLIST_FILE = AWSAppSyncTests/Info.plist;
				IPHONEOS_DEPLOYMENT_TARGET = 11.2;
				LD_RUNPATH_SEARCH_PATHS = "$(inherited) @executable_path/Frameworks @loader_path/Frameworks";
				PRODUCT_BUNDLE_IDENTIFIER = com.amazonaws.AWSAppSyncTests;
				PRODUCT_NAME = "$(TARGET_NAME)";
				SWIFT_VERSION = 3.0;
				TARGETED_DEVICE_FAMILY = "1,2";
			};
			name = Debug;
		};
		174F80B62109229C00775D0D /* Release */ = {
			isa = XCBuildConfiguration;
			baseConfigurationReference = CF165C1FC5D3B19E5EEC4FD4 /* Pods-AWSAppSync-AWSAppSyncTests.release.xcconfig */;
			buildSettings = {
				CLANG_CXX_LANGUAGE_STANDARD = "gnu++14";
				CLANG_WARN_UNGUARDED_AVAILABILITY = YES_AGGRESSIVE;
				CODE_SIGN_STYLE = Automatic;
				GCC_C_LANGUAGE_STANDARD = gnu11;
				INFOPLIST_FILE = AWSAppSyncTests/Info.plist;
				IPHONEOS_DEPLOYMENT_TARGET = 11.2;
				LD_RUNPATH_SEARCH_PATHS = "$(inherited) @executable_path/Frameworks @loader_path/Frameworks";
				PRODUCT_BUNDLE_IDENTIFIER = com.amazonaws.AWSAppSyncTests;
				PRODUCT_NAME = "$(TARGET_NAME)";
				SWIFT_VERSION = 3.0;
				TARGETED_DEVICE_FAMILY = "1,2";
			};
			name = Release;
		};
		17DECF701F59F5FF004B0512 /* Debug */ = {
			isa = XCBuildConfiguration;
			buildSettings = {
				ALWAYS_SEARCH_USER_PATHS = NO;
				CLANG_ANALYZER_NONNULL = YES;
				CLANG_ANALYZER_NUMBER_OBJECT_CONVERSION = YES_AGGRESSIVE;
				CLANG_CXX_LANGUAGE_STANDARD = "gnu++0x";
				CLANG_CXX_LIBRARY = "libc++";
				CLANG_ENABLE_MODULES = YES;
				CLANG_ENABLE_OBJC_ARC = YES;
				CLANG_WARN_BLOCK_CAPTURE_AUTORELEASING = YES;
				CLANG_WARN_BOOL_CONVERSION = YES;
				CLANG_WARN_COMMA = YES;
				CLANG_WARN_CONSTANT_CONVERSION = YES;
				CLANG_WARN_DIRECT_OBJC_ISA_USAGE = YES_ERROR;
				CLANG_WARN_DOCUMENTATION_COMMENTS = YES;
				CLANG_WARN_EMPTY_BODY = YES;
				CLANG_WARN_ENUM_CONVERSION = YES;
				CLANG_WARN_INFINITE_RECURSION = YES;
				CLANG_WARN_INT_CONVERSION = YES;
				CLANG_WARN_NON_LITERAL_NULL_CONVERSION = YES;
				CLANG_WARN_OBJC_LITERAL_CONVERSION = YES;
				CLANG_WARN_OBJC_ROOT_CLASS = YES_ERROR;
				CLANG_WARN_RANGE_LOOP_ANALYSIS = YES;
				CLANG_WARN_STRICT_PROTOTYPES = YES;
				CLANG_WARN_SUSPICIOUS_MOVE = YES;
				CLANG_WARN_UNREACHABLE_CODE = YES;
				CLANG_WARN__DUPLICATE_METHOD_MATCH = YES;
				COPY_PHASE_STRIP = NO;
				CURRENT_PROJECT_VERSION = 1;
				DEBUG_INFORMATION_FORMAT = dwarf;
				ENABLE_STRICT_OBJC_MSGSEND = YES;
				ENABLE_TESTABILITY = YES;
				GCC_C_LANGUAGE_STANDARD = gnu99;
				GCC_DYNAMIC_NO_PIC = NO;
				GCC_NO_COMMON_BLOCKS = YES;
				GCC_OPTIMIZATION_LEVEL = 0;
				GCC_PREPROCESSOR_DEFINITIONS = (
					"DEBUG=1",
					"$(inherited)",
				);
				GCC_WARN_64_TO_32_BIT_CONVERSION = YES;
				GCC_WARN_ABOUT_RETURN_TYPE = YES_ERROR;
				GCC_WARN_UNDECLARED_SELECTOR = YES;
				GCC_WARN_UNINITIALIZED_AUTOS = YES_AGGRESSIVE;
				GCC_WARN_UNUSED_FUNCTION = YES;
				GCC_WARN_UNUSED_VARIABLE = YES;
				IPHONEOS_DEPLOYMENT_TARGET = 9.0;
				MTL_ENABLE_DEBUG_INFO = YES;
				ONLY_ACTIVE_ARCH = YES;
				SDKROOT = iphoneos;
				SWIFT_ACTIVE_COMPILATION_CONDITIONS = DEBUG;
				SWIFT_OPTIMIZATION_LEVEL = "-Onone";
				TARGETED_DEVICE_FAMILY = "1,2";
				VERSIONING_SYSTEM = "apple-generic";
				VERSION_INFO_PREFIX = "";
			};
			name = Debug;
		};
		17DECF711F59F5FF004B0512 /* Release */ = {
			isa = XCBuildConfiguration;
			buildSettings = {
				ALWAYS_SEARCH_USER_PATHS = NO;
				CLANG_ANALYZER_NONNULL = YES;
				CLANG_ANALYZER_NUMBER_OBJECT_CONVERSION = YES_AGGRESSIVE;
				CLANG_CXX_LANGUAGE_STANDARD = "gnu++0x";
				CLANG_CXX_LIBRARY = "libc++";
				CLANG_ENABLE_MODULES = YES;
				CLANG_ENABLE_OBJC_ARC = YES;
				CLANG_WARN_BLOCK_CAPTURE_AUTORELEASING = YES;
				CLANG_WARN_BOOL_CONVERSION = YES;
				CLANG_WARN_COMMA = YES;
				CLANG_WARN_CONSTANT_CONVERSION = YES;
				CLANG_WARN_DIRECT_OBJC_ISA_USAGE = YES_ERROR;
				CLANG_WARN_DOCUMENTATION_COMMENTS = YES;
				CLANG_WARN_EMPTY_BODY = YES;
				CLANG_WARN_ENUM_CONVERSION = YES;
				CLANG_WARN_INFINITE_RECURSION = YES;
				CLANG_WARN_INT_CONVERSION = YES;
				CLANG_WARN_NON_LITERAL_NULL_CONVERSION = YES;
				CLANG_WARN_OBJC_LITERAL_CONVERSION = YES;
				CLANG_WARN_OBJC_ROOT_CLASS = YES_ERROR;
				CLANG_WARN_RANGE_LOOP_ANALYSIS = YES;
				CLANG_WARN_STRICT_PROTOTYPES = YES;
				CLANG_WARN_SUSPICIOUS_MOVE = YES;
				CLANG_WARN_UNREACHABLE_CODE = YES;
				CLANG_WARN__DUPLICATE_METHOD_MATCH = YES;
				COPY_PHASE_STRIP = NO;
				CURRENT_PROJECT_VERSION = 1;
				DEBUG_INFORMATION_FORMAT = "dwarf-with-dsym";
				ENABLE_NS_ASSERTIONS = NO;
				ENABLE_STRICT_OBJC_MSGSEND = YES;
				GCC_C_LANGUAGE_STANDARD = gnu99;
				GCC_NO_COMMON_BLOCKS = YES;
				GCC_WARN_64_TO_32_BIT_CONVERSION = YES;
				GCC_WARN_ABOUT_RETURN_TYPE = YES_ERROR;
				GCC_WARN_UNDECLARED_SELECTOR = YES;
				GCC_WARN_UNINITIALIZED_AUTOS = YES_AGGRESSIVE;
				GCC_WARN_UNUSED_FUNCTION = YES;
				GCC_WARN_UNUSED_VARIABLE = YES;
				IPHONEOS_DEPLOYMENT_TARGET = 9.0;
				MTL_ENABLE_DEBUG_INFO = NO;
				SDKROOT = iphoneos;
				SWIFT_OPTIMIZATION_LEVEL = "-Owholemodule";
				TARGETED_DEVICE_FAMILY = "1,2";
				VALIDATE_PRODUCT = YES;
				VERSIONING_SYSTEM = "apple-generic";
				VERSION_INFO_PREFIX = "";
			};
			name = Release;
		};
		17DECF731F59F5FF004B0512 /* Debug */ = {
			isa = XCBuildConfiguration;
			baseConfigurationReference = AD111EB21748A599F5796B74 /* Pods-AWSAppSync.debug.xcconfig */;
			buildSettings = {
				CLANG_ENABLE_MODULES = YES;
				CODE_SIGN_IDENTITY = "";
				DEFINES_MODULE = YES;
				DYLIB_COMPATIBILITY_VERSION = 1;
				DYLIB_CURRENT_VERSION = 1;
				DYLIB_INSTALL_NAME_BASE = "@rpath";
				HEADER_SEARCH_PATHS = "$(BUILT_PRODUCTS_DIR)/usr/local/include";
				INFOPLIST_FILE = AWSAppSyncClient/Info.plist;
				INSTALL_PATH = "$(LOCAL_LIBRARY_DIR)/Frameworks";
				IPHONEOS_DEPLOYMENT_TARGET = 9.0;
				LD_RUNPATH_SEARCH_PATHS = "$(inherited) @executable_path/Frameworks @loader_path/Frameworks";
				LIBRARY_SEARCH_PATHS = "$(BUILT_PRODUCTS_DIR)\n";
				ONLY_ACTIVE_ARCH = YES;
				PRODUCT_BUNDLE_IDENTIFIER = com.amazonaws.AWSAppSyncClient;
				PRODUCT_NAME = "$(TARGET_NAME)";
				SKIP_INSTALL = YES;
				SWIFT_OBJC_BRIDGING_HEADER = "";
				SWIFT_OPTIMIZATION_LEVEL = "-Onone";
				SWIFT_VERSION = 3.0;
				VALID_ARCHS = "armv7 arm64 armv7s";
			};
			name = Debug;
		};
		17DECF741F59F5FF004B0512 /* Release */ = {
			isa = XCBuildConfiguration;
			baseConfigurationReference = C830ED8003E746C4C6799F8E /* Pods-AWSAppSync.release.xcconfig */;
			buildSettings = {
				CLANG_ENABLE_MODULES = YES;
				CODE_SIGN_IDENTITY = "";
				DEFINES_MODULE = YES;
				DYLIB_COMPATIBILITY_VERSION = 1;
				DYLIB_CURRENT_VERSION = 1;
				DYLIB_INSTALL_NAME_BASE = "@rpath";
				HEADER_SEARCH_PATHS = "$(BUILT_PRODUCTS_DIR)/usr/local/include";
				INFOPLIST_FILE = AWSAppSyncClient/Info.plist;
				INSTALL_PATH = "$(LOCAL_LIBRARY_DIR)/Frameworks";
				IPHONEOS_DEPLOYMENT_TARGET = 9.0;
				LD_RUNPATH_SEARCH_PATHS = "$(inherited) @executable_path/Frameworks @loader_path/Frameworks";
				LIBRARY_SEARCH_PATHS = "$(BUILT_PRODUCTS_DIR)\n";
				ONLY_ACTIVE_ARCH = NO;
				PRODUCT_BUNDLE_IDENTIFIER = com.amazonaws.AWSAppSyncClient;
				PRODUCT_NAME = "$(TARGET_NAME)";
				SKIP_INSTALL = YES;
				SWIFT_OBJC_BRIDGING_HEADER = "";
				SWIFT_VERSION = 3.0;
				VALID_ARCHS = "armv7 arm64 armv7s";
			};
			name = Release;
		};
/* End XCBuildConfiguration section */

/* Begin XCConfigurationList section */
		174F80B42109229C00775D0D /* Build configuration list for PBXNativeTarget "AWSAppSyncTests" */ = {
			isa = XCConfigurationList;
			buildConfigurations = (
				174F80B52109229C00775D0D /* Debug */,
				174F80B62109229C00775D0D /* Release */,
			);
			defaultConfigurationIsVisible = 0;
			defaultConfigurationName = Release;
		};
		17DECF581F59F5FF004B0512 /* Build configuration list for PBXProject "AWSAppSyncClient" */ = {
			isa = XCConfigurationList;
			buildConfigurations = (
				17DECF701F59F5FF004B0512 /* Debug */,
				17DECF711F59F5FF004B0512 /* Release */,
			);
			defaultConfigurationIsVisible = 0;
			defaultConfigurationName = Release;
		};
		17DECF721F59F5FF004B0512 /* Build configuration list for PBXNativeTarget "AWSAppSync" */ = {
			isa = XCConfigurationList;
			buildConfigurations = (
				17DECF731F59F5FF004B0512 /* Debug */,
				17DECF741F59F5FF004B0512 /* Release */,
			);
			defaultConfigurationIsVisible = 0;
			defaultConfigurationName = Release;
		};
/* End XCConfigurationList section */
	};
	rootObject = 17DECF551F59F5FF004B0512 /* Project object */;
}<|MERGE_RESOLUTION|>--- conflicted
+++ resolved
@@ -79,14 +79,10 @@
 		17E009DA1FCAB234005031DB /* Result.swift in Sources */ = {isa = PBXBuildFile; fileRef = 17E009B81FCAB233005031DB /* Result.swift */; };
 		17E009DB1FCAB234005031DB /* NormalizedCache.swift in Sources */ = {isa = PBXBuildFile; fileRef = 17E009B91FCAB234005031DB /* NormalizedCache.swift */; };
 		17E009DC1FCAB234005031DB /* ApolloClient.swift in Sources */ = {isa = PBXBuildFile; fileRef = 17E009BA1FCAB234005031DB /* ApolloClient.swift */; };
-<<<<<<< HEAD
 		AC48F9842142949C001C7D35 /* AppSyncMQTTClientTests.swift in Sources */ = {isa = PBXBuildFile; fileRef = AC48F9822142949C001C7D35 /* AppSyncMQTTClientTests.swift */; };
 		AC48F9852142949C001C7D35 /* Object+Swizzling.swift in Sources */ = {isa = PBXBuildFile; fileRef = AC48F9832142949C001C7D35 /* Object+Swizzling.swift */; };
 		B8F9295CA5BD72C9EEE11027 /* Pods_AWSAppSync_AWSAppSyncTests.framework in Frameworks */ = {isa = PBXBuildFile; fileRef = 6878E4A0F7372438C7043A88 /* Pods_AWSAppSync_AWSAppSyncTests.framework */; };
-=======
 		741880B0213878B400523CA8 /* AuthProviderTests.swift in Sources */ = {isa = PBXBuildFile; fileRef = 741880AF213878B400523CA8 /* AuthProviderTests.swift */; };
-		7C8D9BD0CFD94CE97870947D /* Pods_AWSAppSyncTests.framework in Frameworks */ = {isa = PBXBuildFile; fileRef = CB93C78C2EEB30A1C3C24E2E /* Pods_AWSAppSyncTests.framework */; };
->>>>>>> 083013d4
 		DF9468DB20E1CA4A00E40482 /* AWSNetworkTransport.swift in Sources */ = {isa = PBXBuildFile; fileRef = DF9468DA20E1CA4A00E40482 /* AWSNetworkTransport.swift */; };
 		E4EA2880833EDE9A29FEBC15 /* Pods_AWSAppSync.framework in Frameworks */ = {isa = PBXBuildFile; fileRef = 621AB86198B779E235D8B962 /* Pods_AWSAppSync.framework */; };
 /* End PBXBuildFile section */
@@ -180,16 +176,11 @@
 		17E009B91FCAB234005031DB /* NormalizedCache.swift */ = {isa = PBXFileReference; fileEncoding = 4; lastKnownFileType = sourcecode.swift; name = NormalizedCache.swift; path = Apollo/Sources/Apollo/NormalizedCache.swift; sourceTree = "<group>"; };
 		17E009BA1FCAB234005031DB /* ApolloClient.swift */ = {isa = PBXFileReference; fileEncoding = 4; lastKnownFileType = sourcecode.swift; name = ApolloClient.swift; path = Apollo/Sources/Apollo/ApolloClient.swift; sourceTree = "<group>"; };
 		621AB86198B779E235D8B962 /* Pods_AWSAppSync.framework */ = {isa = PBXFileReference; explicitFileType = wrapper.framework; includeInIndex = 0; path = Pods_AWSAppSync.framework; sourceTree = BUILT_PRODUCTS_DIR; };
-<<<<<<< HEAD
 		6878E4A0F7372438C7043A88 /* Pods_AWSAppSync_AWSAppSyncTests.framework */ = {isa = PBXFileReference; explicitFileType = wrapper.framework; includeInIndex = 0; path = Pods_AWSAppSync_AWSAppSyncTests.framework; sourceTree = BUILT_PRODUCTS_DIR; };
 		9EC1FC1920A99D7FCF1B4E50 /* Pods-AWSAppSync-AWSAppSyncTests.debug.xcconfig */ = {isa = PBXFileReference; includeInIndex = 1; lastKnownFileType = text.xcconfig; name = "Pods-AWSAppSync-AWSAppSyncTests.debug.xcconfig"; path = "Pods/Target Support Files/Pods-AWSAppSync-AWSAppSyncTests/Pods-AWSAppSync-AWSAppSyncTests.debug.xcconfig"; sourceTree = "<group>"; };
 		AC48F9822142949C001C7D35 /* AppSyncMQTTClientTests.swift */ = {isa = PBXFileReference; fileEncoding = 4; lastKnownFileType = sourcecode.swift; path = AppSyncMQTTClientTests.swift; sourceTree = "<group>"; };
 		AC48F9832142949C001C7D35 /* Object+Swizzling.swift */ = {isa = PBXFileReference; fileEncoding = 4; lastKnownFileType = sourcecode.swift; path = "Object+Swizzling.swift"; sourceTree = "<group>"; };
-=======
-		6A5E9B8BFB35E672A4BA10CD /* Pods-AWSAppSyncTests.release.xcconfig */ = {isa = PBXFileReference; includeInIndex = 1; lastKnownFileType = text.xcconfig; name = "Pods-AWSAppSyncTests.release.xcconfig"; path = "Pods/Target Support Files/Pods-AWSAppSyncTests/Pods-AWSAppSyncTests.release.xcconfig"; sourceTree = "<group>"; };
 		741880AF213878B400523CA8 /* AuthProviderTests.swift */ = {isa = PBXFileReference; fileEncoding = 4; lastKnownFileType = sourcecode.swift; path = AuthProviderTests.swift; sourceTree = "<group>"; };
-		9A210F34AE9783A62B36F8F2 /* Pods-AWSAppSyncTests.debug.xcconfig */ = {isa = PBXFileReference; includeInIndex = 1; lastKnownFileType = text.xcconfig; name = "Pods-AWSAppSyncTests.debug.xcconfig"; path = "Pods/Target Support Files/Pods-AWSAppSyncTests/Pods-AWSAppSyncTests.debug.xcconfig"; sourceTree = "<group>"; };
->>>>>>> 083013d4
 		AD111EB21748A599F5796B74 /* Pods-AWSAppSync.debug.xcconfig */ = {isa = PBXFileReference; includeInIndex = 1; lastKnownFileType = text.xcconfig; name = "Pods-AWSAppSync.debug.xcconfig"; path = "Pods/Target Support Files/Pods-AWSAppSync/Pods-AWSAppSync.debug.xcconfig"; sourceTree = "<group>"; };
 		C830ED8003E746C4C6799F8E /* Pods-AWSAppSync.release.xcconfig */ = {isa = PBXFileReference; includeInIndex = 1; lastKnownFileType = text.xcconfig; name = "Pods-AWSAppSync.release.xcconfig"; path = "Pods/Target Support Files/Pods-AWSAppSync/Pods-AWSAppSync.release.xcconfig"; sourceTree = "<group>"; };
 		CF165C1FC5D3B19E5EEC4FD4 /* Pods-AWSAppSync-AWSAppSyncTests.release.xcconfig */ = {isa = PBXFileReference; includeInIndex = 1; lastKnownFileType = text.xcconfig; name = "Pods-AWSAppSync-AWSAppSyncTests.release.xcconfig"; path = "Pods/Target Support Files/Pods-AWSAppSync-AWSAppSyncTests/Pods-AWSAppSync-AWSAppSyncTests.release.xcconfig"; sourceTree = "<group>"; };
@@ -265,12 +256,9 @@
 		174F80AD2109229C00775D0D /* AWSAppSyncTests */ = {
 			isa = PBXGroup;
 			children = (
-<<<<<<< HEAD
 				AC48F9822142949C001C7D35 /* AppSyncMQTTClientTests.swift */,
 				AC48F9832142949C001C7D35 /* Object+Swizzling.swift */,
-=======
 				741880AF213878B400523CA8 /* AuthProviderTests.swift */,
->>>>>>> 083013d4
 				174F80AE2109229C00775D0D /* AWSAppSyncTests.swift */,
 				174F80B02109229C00775D0D /* Info.plist */,
 				174F80B8210924B200775D0D /* EventsAPI.swift */,
@@ -584,11 +572,8 @@
 				AC48F9852142949C001C7D35 /* Object+Swizzling.swift in Sources */,
 				174F80AF2109229C00775D0D /* AWSAppSyncTests.swift in Sources */,
 				174F80B9210924B200775D0D /* EventsAPI.swift in Sources */,
-<<<<<<< HEAD
 				AC48F9842142949C001C7D35 /* AppSyncMQTTClientTests.swift in Sources */,
-=======
 				741880B0213878B400523CA8 /* AuthProviderTests.swift in Sources */,
->>>>>>> 083013d4
 			);
 			runOnlyForDeploymentPostprocessing = 0;
 		};
