--- conflicted
+++ resolved
@@ -112,12 +112,9 @@
 		CC96F8A921BAF45600446EBD /* AWSPerformOfflineMutationOperation.swift in Sources */ = {isa = PBXBuildFile; fileRef = CC96F8A821BAF45600446EBD /* AWSPerformOfflineMutationOperation.swift */; };
 		CC96F8AB21BAF68300446EBD /* AWSRequestBuilder.swift in Sources */ = {isa = PBXBuildFile; fileRef = CC96F8AA21BAF68300446EBD /* AWSRequestBuilder.swift */; };
 		CCEF79D921DAD167004AD64D /* SnapshotProcessController.swift in Sources */ = {isa = PBXBuildFile; fileRef = CCEF79D821DAD167004AD64D /* SnapshotProcessController.swift */; };
-<<<<<<< HEAD
 		CCEF79DB21DE7CA6004AD64D /* AppSyncApolloCustomizationTests.swift in Sources */ = {isa = PBXBuildFile; fileRef = CCEF79DA21DE7CA6004AD64D /* AppSyncApolloCustomizationTests.swift */; };
-=======
 		CCEF79DD21DE7EED004AD64D /* AWSAppSyncClientError.swift in Sources */ = {isa = PBXBuildFile; fileRef = CCEF79DC21DE7EED004AD64D /* AWSAppSyncClientError.swift */; };
 		CCEF79E121DE7FF7004AD64D /* Deprecations+Removals.swift in Sources */ = {isa = PBXBuildFile; fileRef = CCEF79E021DE7FF7004AD64D /* Deprecations+Removals.swift */; };
->>>>>>> dd3c4d3e
 		DF9468DB20E1CA4A00E40482 /* AWSNetworkTransport.swift in Sources */ = {isa = PBXBuildFile; fileRef = DF9468DA20E1CA4A00E40482 /* AWSNetworkTransport.swift */; };
 		E4EA2880833EDE9A29FEBC15 /* Pods_AWSAppSync.framework in Frameworks */ = {isa = PBXBuildFile; fileRef = 621AB86198B779E235D8B962 /* Pods_AWSAppSync.framework */; };
 		F4DE2BE323727AA52DA01C3E /* Pods_AWSAppSyncUnitTests.framework in Frameworks */ = {isa = PBXBuildFile; fileRef = F0FC364F581CF82AB0F22F9D /* Pods_AWSAppSyncUnitTests.framework */; };
@@ -399,12 +396,9 @@
 		CC96F8A821BAF45600446EBD /* AWSPerformOfflineMutationOperation.swift */ = {isa = PBXFileReference; lastKnownFileType = sourcecode.swift; path = AWSPerformOfflineMutationOperation.swift; sourceTree = "<group>"; };
 		CC96F8AA21BAF68300446EBD /* AWSRequestBuilder.swift */ = {isa = PBXFileReference; lastKnownFileType = sourcecode.swift; path = AWSRequestBuilder.swift; sourceTree = "<group>"; };
 		CCEF79D821DAD167004AD64D /* SnapshotProcessController.swift */ = {isa = PBXFileReference; lastKnownFileType = sourcecode.swift; path = SnapshotProcessController.swift; sourceTree = "<group>"; };
-<<<<<<< HEAD
 		CCEF79DA21DE7CA6004AD64D /* AppSyncApolloCustomizationTests.swift */ = {isa = PBXFileReference; lastKnownFileType = sourcecode.swift; path = AppSyncApolloCustomizationTests.swift; sourceTree = "<group>"; };
-=======
 		CCEF79DC21DE7EED004AD64D /* AWSAppSyncClientError.swift */ = {isa = PBXFileReference; lastKnownFileType = sourcecode.swift; path = AWSAppSyncClientError.swift; sourceTree = "<group>"; };
 		CCEF79E021DE7FF7004AD64D /* Deprecations+Removals.swift */ = {isa = PBXFileReference; lastKnownFileType = sourcecode.swift; path = "Deprecations+Removals.swift"; sourceTree = "<group>"; };
->>>>>>> dd3c4d3e
 		CF13D1596371E9B5875900A8 /* Pods_ApolloTests.framework */ = {isa = PBXFileReference; explicitFileType = wrapper.framework; includeInIndex = 0; path = Pods_ApolloTests.framework; sourceTree = BUILT_PRODUCTS_DIR; };
 		D30DD5B10C8BBEF67A3F276F /* Pods_AWSAppSync_ApolloTests.framework */ = {isa = PBXFileReference; explicitFileType = wrapper.framework; includeInIndex = 0; path = Pods_AWSAppSync_ApolloTests.framework; sourceTree = BUILT_PRODUCTS_DIR; };
 		D40466195913ADF51E9ABDE3 /* Pods-AWSAppSync-AWSAppSyncIntegrationTests.debug.xcconfig */ = {isa = PBXFileReference; includeInIndex = 1; lastKnownFileType = text.xcconfig; name = "Pods-AWSAppSync-AWSAppSyncIntegrationTests.debug.xcconfig"; path = "Pods/Target Support Files/Pods-AWSAppSync-AWSAppSyncIntegrationTests/Pods-AWSAppSync-AWSAppSyncIntegrationTests.debug.xcconfig"; sourceTree = "<group>"; };
