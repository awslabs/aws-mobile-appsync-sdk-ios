//
//  AWSAppSyncClient.swift
//  AWSAppSyncClient
//

import Foundation
import AWSCore
import Reachability

public enum ClientNetworkAccessState {
    case Online
    case Offline
}

public protocol ConnectionStateChangeHandler {
    func stateChanged(networkState: ClientNetworkAccessState)
}

public typealias SubscriptionResultHandler<Operation: GraphQLSubscription> = (_ result: GraphQLResult<Operation.Data>?, _ transaction: ApolloStore.ReadWriteTransaction?, _ error: Error?) -> Void

public typealias OptimisticResponseBlock = (ApolloStore.ReadWriteTransaction?) -> Void

public typealias MutationConflictHandler<Mutation: GraphQLMutation> = (_ serverState: Snapshot?, _ taskCompletionSource: AWSTaskCompletionSource<Mutation>?, _ resultHandler: OperationResultHandler<Mutation>?) -> Void

enum AWSAppSyncGraphQLOperation {
    case mutation
    case query
    case subscription
}

class SnapshotProcessController {
    let endpointURL: URL
    var reachability: Reachability?
    private var networkStatusWatchers: [NetworkConnectionNotification] = []
    let allowsCellularAccess: Bool
    
    init(endpointURL: URL, allowsCellularAccess: Bool = true) {
        self.endpointURL = endpointURL
        self.allowsCellularAccess = allowsCellularAccess
        reachability = Reachability(hostname: endpointURL.host!)
        reachability?.allowsCellularConnection = allowsCellularAccess
        NotificationCenter.default.addObserver(self, selector: #selector(checkForReachability(note:)), name: .reachabilityChanged, object: reachability)
        do{
            try reachability?.startNotifier()
        } catch {
        }
        
        NotificationCenter.default.addObserver(self, selector: #selector(SnapshotProcessController.checkForReachability), name: NSNotification.Name(rawValue: kAWSDefaultNetworkReachabilityChangedNotification), object: nil)
    }
    
    @objc func checkForReachability(note: Notification) {
        
        let reachability = note.object as! Reachability
        var isReachable = true
        switch reachability.connection {
        case .none:
            isReachable = false
            break
        default:
            break
        }
        
        for watchers in networkStatusWatchers {
            watchers.onNetworkAvailabilityStatusChanged(isEndpointReachable: isReachable)
        }
    }
    
    func shouldExecuteOperation(operation: AWSAppSyncGraphQLOperation) -> Bool {
        switch operation {
        case .mutation:
            if !(reachability?.connection.description == "No Connection") {
                return true
            } else {
                return false
            }
        case .query:
            return true
        case .subscription:
            return true
        }
    }
}

public class AWSAppSyncClientConfiguration {
    
    fileprivate var url: URL
    fileprivate var region: AWSRegionType
    fileprivate var store: ApolloStore
    fileprivate var networkTransport: AWSNetworkTransport
    fileprivate var databaseURL: URL?
    fileprivate var oidcAuthProvider: AWSOIDCAuthProvider? = nil
    fileprivate var snapshotController: SnapshotProcessController? = nil
    fileprivate var s3ObjectManager: AWSS3ObjectManager? = nil
    fileprivate var presignedURLClient: AWSS3ObjectPresignedURLGenerator? = nil
    fileprivate var connectionStateChangeHandler: ConnectionStateChangeHandler? = nil
    
    fileprivate var allowsCellularAccess: Bool = true
    fileprivate var autoSubmitOfflineMutations: Bool = true
    
    /// Creates a configuration object for the `AWSAppSyncClient`.
    ///
    /// - Parameters:
    ///   - url: The endpoint url for Appsync endpoint.
    ///   - serviceRegion: The service region for Appsync.
    ///   - credentialsProvider: A `AWSCredentialsProvider` object for AWS_IAM based authorization.
    ///   - urlSessionConfiguration: A `URLSessionConfiguration` configuration object for custom HTTP configuration.
    ///   - databaseURL: The path to local sqlite database for persistent storage, if nil, an in-memory database is used.
    ///   - connectionStateChangeHandler: The delegate object to be notified when client network state changes.
    ///   - s3ObjectManager: The client used for uploading / downloading `S3Objects`.
    ///   - presignedURLClient: The `AWSAppSyncClientConfiguration` object.
    public init(url: URL,
                serviceRegion: AWSRegionType,
                credentialsProvider: AWSCredentialsProvider,
                urlSessionConfiguration: URLSessionConfiguration = URLSessionConfiguration.default,
                databaseURL: URL? = nil,
                connectionStateChangeHandler: ConnectionStateChangeHandler? = nil,
                s3ObjectManager: AWSS3ObjectManager? = nil,
                presignedURLClient: AWSS3ObjectPresignedURLGenerator? = nil) throws {
        self.url = url
        self.region = serviceRegion
        self.databaseURL = databaseURL
        self.store = ApolloStore(cache: InMemoryNormalizedCache())
        self.networkTransport = AWSAppSyncHTTPNetworkTransport(url: url,
                                                               configuration: urlSessionConfiguration,
                                                               region: region,
                                                               credentialsProvider: credentialsProvider)

        self.connectionStateChangeHandler = connectionStateChangeHandler
        if let databaseURL = databaseURL {
            do {
                self.store = try ApolloStore(cache: AWSSQLLiteNormalizedCache(fileURL: databaseURL))
            } catch {
                // Use in memory cache incase database init fails
            }
        }
        self.snapshotController = SnapshotProcessController(endpointURL: url)
        self.s3ObjectManager = s3ObjectManager
        self.presignedURLClient = presignedURLClient
    }
    
    /// Creates a configuration object for the `AWSAppSyncClient`.
    ///
    /// - Parameters:
    ///   - url: The endpoint url for Appsync endpoint.
    ///   - serviceRegion: The service region for Appsync.
    ///   - apiKeyAuthProvider: A `AWSAPIKeyAuthProvider` protocol object for API Key based authorization.
    ///   - urlSessionConfiguration: A `URLSessionConfiguration` configuration object for custom HTTP configuration.
    ///   - databaseURL: The path to local sqlite database for persistent storage, if nil, an in-memory database is used.
    ///   - connectionStateChangeHandler: The delegate object to be notified when client network state changes.
    ///   - s3ObjectManager: The client used for uploading / downloading `S3Objects`.
    ///   - presignedURLClient: The `AWSAppSyncClientConfiguration` object.
    public init(url: URL,
                serviceRegion: AWSRegionType,
                apiKeyAuthProvider: AWSAPIKeyAuthProvider,
                urlSessionConfiguration: URLSessionConfiguration = URLSessionConfiguration.default,
                databaseURL: URL? = nil,
                connectionStateChangeHandler: ConnectionStateChangeHandler? = nil,
                s3ObjectManager: AWSS3ObjectManager? = nil,
                presignedURLClient: AWSS3ObjectPresignedURLGenerator? = nil) throws {
        self.url = url
        self.region = serviceRegion
        self.databaseURL = databaseURL
        self.store = ApolloStore(cache: InMemoryNormalizedCache())
        self.networkTransport = AWSAppSyncHTTPNetworkTransport(url: url,
                                                               apiKeyAuthProvider: apiKeyAuthProvider,
                                                               configuration: urlSessionConfiguration)
        if let databaseURL = databaseURL {
            do {
                self.store = try ApolloStore(cache: AWSSQLLiteNormalizedCache(fileURL: databaseURL))
            } catch {
                // Use in memory cache incase database init fails
            }
        }
        self.s3ObjectManager = s3ObjectManager
        self.presignedURLClient = presignedURLClient
        self.connectionStateChangeHandler = connectionStateChangeHandler
    }
    
    /// Creates a configuration object for the `AWSAppSyncClient`.
    ///
    /// - Parameters:
    ///   - url: The endpoint url for Appsync endpoint.
    ///   - serviceRegion: The service region for Appsync.
    ///   - userPoolsAuthProvider: A `AWSCognitoUserPoolsAuthProvider` protocol object for User Pool based authorization.
    ///   - urlSessionConfiguration: A `URLSessionConfiguration` configuration object for custom HTTP configuration.
    ///   - databaseURL: The path to local sqlite database for persistent storage, if nil, an in-memory database is used.
    ///   - connectionStateChangeHandler: The delegate object to be notified when client network state changes.
    ///   - s3ObjectManager: The client used for uploading / downloading `S3Objects`.
    ///   - presignedURLClient: The `AWSAppSyncClientConfiguration` object.
    public init(url: URL,
                serviceRegion: AWSRegionType,
                userPoolsAuthProvider: AWSCognitoUserPoolsAuthProvider,
                urlSessionConfiguration: URLSessionConfiguration = URLSessionConfiguration.default,
                databaseURL: URL? = nil,
                connectionStateChangeHandler: ConnectionStateChangeHandler? = nil,
                s3ObjectManager: AWSS3ObjectManager? = nil,
                presignedURLClient: AWSS3ObjectPresignedURLGenerator? = nil) throws {
        self.url = url
        self.region = serviceRegion
        self.databaseURL = databaseURL
        self.store = ApolloStore(cache: InMemoryNormalizedCache())
        self.networkTransport = AWSAppSyncHTTPNetworkTransport(url: url,
                                                               userPoolsAuthProvider: userPoolsAuthProvider,
                                                               configuration: urlSessionConfiguration)
        if let databaseURL = databaseURL {
            do {
                self.store = try ApolloStore(cache: AWSSQLLiteNormalizedCache(fileURL: databaseURL))
            } catch {
                // Use in memory cache incase database init fails
            }
        }
        self.s3ObjectManager = s3ObjectManager
        self.presignedURLClient = presignedURLClient
        self.connectionStateChangeHandler = connectionStateChangeHandler
    }
    
    /// Creates a configuration object for the `AWSAppSyncClient`.
    ///
    /// - Parameters:
    ///   - url: The endpoint url for Appsync endpoint.
    ///   - serviceRegion: The service region for Appsync.
    ///   - oidcAuthProvider: A `AWSOIDCAuthProvider` protocol object for OIDC based authorization.
    ///   - urlSessionConfiguration: A `URLSessionConfiguration` configuration object for custom HTTP configuration.
    ///   - databaseURL: The path to local sqlite database for persistent storage, if nil, an in-memory database is used.
    ///   - connectionStateChangeHandler: The delegate object to be notified when client network state changes.
    ///   - s3ObjectManager: The client used for uploading / downloading `S3Objects`.
    ///   - presignedURLClient: The `AWSAppSyncClientConfiguration` object.
    public init(url: URL,
                serviceRegion: AWSRegionType,
                oidcAuthProvider: AWSOIDCAuthProvider,
                urlSessionConfiguration: URLSessionConfiguration = URLSessionConfiguration.default,
                databaseURL: URL? = nil,
                connectionStateChangeHandler: ConnectionStateChangeHandler? = nil,
                s3ObjectManager: AWSS3ObjectManager? = nil,
                presignedURLClient: AWSS3ObjectPresignedURLGenerator? = nil) throws {
        self.url = url
        self.region = serviceRegion
        self.databaseURL = databaseURL
        self.store = ApolloStore(cache: InMemoryNormalizedCache())
        self.networkTransport = AWSAppSyncHTTPNetworkTransport(url: url,
                                                               oidcAuthProvider: oidcAuthProvider,
                                                               configuration: urlSessionConfiguration)
        if let databaseURL = databaseURL {
            do {
                self.store = try ApolloStore(cache: AWSSQLLiteNormalizedCache(fileURL: databaseURL))
            } catch {
                // Use in memory cache incase database init fails
            }
        }
        self.s3ObjectManager = s3ObjectManager
        self.presignedURLClient = presignedURLClient
        self.connectionStateChangeHandler = connectionStateChangeHandler
    }

    /// Creates a configuration object for the `AWSAppSyncClient`.
    ///
    /// - Parameters:
    ///   - url: The endpoint url for Appsync endpoint.
    ///   - serviceRegion: The service region for Appsync.
    ///   - networkTransport: The Network Transport used to communicate with the server.
    ///   - databaseURL: The path to local sqlite database for persistent storage, if nil, an in-memory database is used.
    ///   - connectionStateChangeHandler: The delegate object to be notified when client network state changes.
    ///   - s3ObjectManager: The client used for uploading / downloading `S3Objects`.
    ///   - presignedURLClient: The `AWSAppSyncClientConfiguration` object.
    public init(url: URL,
                serviceRegion: AWSRegionType,
                networkTransport: AWSNetworkTransport,
                databaseURL: URL? = nil,
                connectionStateChangeHandler: ConnectionStateChangeHandler? = nil,
                s3ObjectManager: AWSS3ObjectManager? = nil,
                presignedURLClient: AWSS3ObjectPresignedURLGenerator? = nil) throws {
        self.url = url
        self.region = serviceRegion
        self.databaseURL = databaseURL
        self.store = ApolloStore(cache: InMemoryNormalizedCache())
        self.networkTransport = networkTransport
        if let databaseURL = databaseURL {
            do {
                self.store = try ApolloStore(cache: AWSSQLLiteNormalizedCache(fileURL: databaseURL))
            } catch {
                // Use in memory cache incase database init fails
            }
        }
        self.s3ObjectManager = s3ObjectManager
        self.presignedURLClient = presignedURLClient
        self.connectionStateChangeHandler = connectionStateChangeHandler
    }
}

public struct AWSAppSyncClientError: Error, LocalizedError {

    /// The body of the response.
    public let body: Data?
    /// Information about the response as provided by the server.
    public let response: HTTPURLResponse?
    let isInternalError: Bool
    let additionalInfo: String?
    
    public var errorDescription: String? {
        if (isInternalError) {
            return additionalInfo
        }
        return "(\(response!.statusCode) \(response!.statusCodeDescription)) \(additionalInfo ?? "")"
    }
}

public struct AWSAppSyncSubscriptionError: Error, LocalizedError {
    let additionalInfo: String?
    let errorDetails: [String:String]?
    
    public var errorDescription: String? {
        return additionalInfo ?? "Unable to start subscription."
    }
    
    public var recoverySuggestion: String? {
        return errorDetails?["recoverySuggestion"]
    }
    
    public var failureReason: String? {
        return errorDetails?["failureReason"]
    }
}

protocol NetworkConnectionNotification {
    func onNetworkAvailabilityStatusChanged(isEndpointReachable: Bool)
}

public protocol AWSAppSyncOfflineMutationDelegate {
    func mutationCallback(recordIdentifier: String, operationString: String, snapshot: Snapshot?, error: Error?) -> Void
}

// The client for making `Mutation`, `Query` and `Subscription` requests.
public class AWSAppSyncClient: NetworkConnectionNotification {
    
    public let apolloClient: ApolloClient?
    public var offlineMutationDelegate: AWSAppSyncOfflineMutationDelegate?
    public let store: ApolloStore?
    public let presignedURLClient: AWSS3ObjectPresignedURLGenerator?
    public let s3ObjectManager: AWSS3ObjectManager?
    
    var reachability: Reachability?
    
    private var networkStatusWatchers: [NetworkConnectionNotification] = []
    private var appSyncConfiguration: AWSAppSyncClientConfiguration
    internal var httpTransport: AWSNetworkTransport?
    private var offlineMuationCacheClient : AWSAppSyncOfflineMutationCache?
    private var offlineMutationExecutor: MutationExecutor?
    private var autoSubmitOfflineMutations: Bool = false
    private var mqttClient = MQTTClient<AnyObject, AnyObject>()
    private var appSyncMQTTClient = AppSyncMQTTClient()
    
    internal var connectionStateChangeHandler: ConnectionStateChangeHandler?
    
    /// Creates a client with the specified `AWSAppSyncClientConfiguration`.
    ///
    /// - Parameters:
    ///   - appSyncConfig: The `AWSAppSyncClientConfiguration` object.
    public init(appSyncConfig: AWSAppSyncClientConfiguration) throws {
        self.appSyncConfiguration = appSyncConfig
        
        reachability = Reachability(hostname: self.appSyncConfiguration.url.host!)
        self.autoSubmitOfflineMutations = self.appSyncConfiguration.autoSubmitOfflineMutations
        self.store = appSyncConfig.store
        self.appSyncMQTTClient.allowCellularAccess = self.appSyncConfiguration.allowsCellularAccess
        self.presignedURLClient = appSyncConfig.presignedURLClient
        self.s3ObjectManager = appSyncConfig.s3ObjectManager
<<<<<<< HEAD

        self.httpTransport = appSyncConfig.networkTransport
=======
        self.connectionStateChangeHandler = appSyncConfiguration.connectionStateChangeHandler
        
        if let apiKeyAuthProvider = appSyncConfig.apiKeyAuthProvider {
            self.httpTransport = AWSAppSyncHTTPNetworkTransport(url: self.appSyncConfiguration.url,
                                                                      apiKeyAuthProvider: apiKeyAuthProvider,
                                                               configuration: self.appSyncConfiguration.urlSessionConfiguration)
        } else if let userPoolsAuthProvider = appSyncConfig.userPoolsAuthProvider {
            self.httpTransport = AWSAppSyncHTTPNetworkTransport(url: self.appSyncConfiguration.url,
                                                                      userPoolsAuthProvider: userPoolsAuthProvider,
                                                                      configuration: self.appSyncConfiguration.urlSessionConfiguration)
        } else if let oidcAuthProvider = appSyncConfig.oidcAuthProvider {
            self.httpTransport = AWSAppSyncHTTPNetworkTransport(url: self.appSyncConfiguration.url,
                                                                oidcAuthProvider: oidcAuthProvider,
                                                                configuration: self.appSyncConfiguration.urlSessionConfiguration)
        } else {
            self.httpTransport = AWSAppSyncHTTPNetworkTransport(url: self.appSyncConfiguration.url,
                                                                      configuration: self.appSyncConfiguration.urlSessionConfiguration,
                                                                      region: self.appSyncConfiguration.region,
                                                                      credentialsProvider: self.appSyncConfiguration.credentialsProvider!)
        }
>>>>>>> aefe201c
        self.apolloClient = ApolloClient(networkTransport: self.httpTransport!, store: self.appSyncConfiguration.store)
        
        try self.offlineMuationCacheClient = AWSAppSyncOfflineMutationCache()
        if let fileURL = self.appSyncConfiguration.databaseURL {
            do {
                self.offlineMuationCacheClient = try AWSAppSyncOfflineMutationCache(fileURL: fileURL)
            } catch {
                // continue using in memory cache client
            }
        }
        
        self.offlineMutationExecutor = MutationExecutor(networkClient: self.httpTransport!, appSyncClient: self, snapshotProcessController: SnapshotProcessController(endpointURL:self.appSyncConfiguration.url), fileURL: self.appSyncConfiguration.databaseURL)
        networkStatusWatchers.append(self.offlineMutationExecutor!)
        networkStatusWatchers.append(self)
        
        
        NotificationCenter.default.addObserver(self, selector: #selector(checkForReachability(note:)), name: .reachabilityChanged, object: reachability)
        do{
            try reachability?.startNotifier()
        } catch {
        }
        
        NotificationCenter.default.addObserver(self, selector: #selector(AWSAppSyncClient.checkForReachability), name: NSNotification.Name(rawValue: kAWSDefaultNetworkReachabilityChangedNotification), object: nil)
        
    }
    
    @objc func checkForReachability(note: Notification) {
        
        let reachability = note.object as! Reachability
        var isReachable = false

        switch reachability.connection {
            case .wifi:
                isReachable = true
            case .cellular:
                if (self.appSyncConfiguration.allowsCellularAccess) {
                    isReachable = true
                }
            case .none:
                print("")
        }
        
        for watchers in networkStatusWatchers {
            watchers.onNetworkAvailabilityStatusChanged(isEndpointReachable: isReachable)
        }
    }
    
    /// Fetches a query from the server or from the local cache, depending on the current contents of the cache and the specified cache policy.
    ///
    /// - Parameters:
    ///   - query: The query to fetch.
    ///   - cachePolicy: A cache policy that specifies when results should be fetched from the server and when data should be loaded from the local cache.
    ///   - queue: A dispatch queue on which the result handler will be called. Defaults to the main queue.
    ///   - resultHandler: An optional closure that is called when query results are available or when an error occurs.
    ///   - result: The result of the fetched query, or `nil` if an error occurred.
    ///   - error: An error that indicates why the fetch failed, or `nil` if the fetch was succesful.
    /// - Returns: An object that can be used to cancel an in progress fetch.
    @discardableResult public func fetch<Query: GraphQLQuery>(query: Query, cachePolicy: CachePolicy = .returnCacheDataElseFetch, queue: DispatchQueue = DispatchQueue.main, resultHandler: OperationResultHandler<Query>? = nil) -> Cancellable {
        return apolloClient!.fetch(query: query, cachePolicy: cachePolicy, queue: queue, resultHandler: resultHandler)
    }
    
    /// Watches a query by first fetching an initial result from the server or from the local cache, depending on the current contents of the cache and the specified cache policy. After the initial fetch, the returned query watcher object will get notified whenever any of the data the query result depends on changes in the local cache, and calls the result handler again with the new result.
    ///
    /// - Parameters:
    ///   - query: The query to fetch.
    ///   - cachePolicy: A cache policy that specifies when results should be fetched from the server or from the local cache.
    ///   - queue: A dispatch queue on which the result handler will be called. Defaults to the main queue.
    ///   - resultHandler: An optional closure that is called when query results are available or when an error occurs.
    ///   - result: The result of the fetched query, or `nil` if an error occurred.
    ///   - error: An error that indicates why the fetch failed, or `nil` if the fetch was succesful.
    /// - Returns: A query watcher object that can be used to control the watching behavior.
    public func watch<Query: GraphQLQuery>(query: Query, cachePolicy: CachePolicy = .returnCacheDataElseFetch, queue: DispatchQueue = DispatchQueue.main, resultHandler: @escaping OperationResultHandler<Query>) -> GraphQLQueryWatcher<Query> {
        
        return apolloClient!.watch(query: query, cachePolicy: cachePolicy, queue: queue, resultHandler: resultHandler)
    }
    
    public func subscribe<Subscription: GraphQLSubscription>(subscription: Subscription, queue: DispatchQueue = DispatchQueue.main, resultHandler: @escaping SubscriptionResultHandler<Subscription>) throws -> AWSAppSyncSubscriptionWatcher<Subscription>? {
        
        return AWSAppSyncSubscriptionWatcher(client: self.appSyncMQTTClient,
                                              httpClient: self.httpTransport!,
                                              store: self.store!,
                                              subscription: subscription,
                                              handlerQueue: queue,
                                              resultHandler: resultHandler)
    }
    
    /// Performs a mutation by sending it to the server.
    ///
    /// - Parameters:
    ///   - mutation: The mutation to perform.
    ///   - queue: A dispatch queue on which the result handler will be called. Defaults to the main queue.
    ///   - optimisticUpdate: An optional closure which gets executed before making the network call, should be used to update local store using the `transaction` object.
    ///   - conflictResolutionBlock: An optional closure that is called when mutation results into a conflict.
    ///   - resultHandler: An optional closure that is called when mutation results are available or when an error occurs.
    ///   - result: The result of the performed mutation, or `nil` if an error occurred.
    ///   - error: An error that indicates why the mutation failed, or `nil` if the mutation was succesful.
    /// - Returns: An object that can be used to cancel an in progress mutation.
    @discardableResult public func perform<Mutation: GraphQLMutation>(mutation: Mutation,
                                                                      queue: DispatchQueue = DispatchQueue.main,
                                                                      optimisticUpdate: OptimisticResponseBlock? = nil,
                                                                      conflictResolutionBlock: MutationConflictHandler<Mutation>? = nil,
                                                                      resultHandler: OperationResultHandler<Mutation>? = nil) -> PerformMutationOperation<Mutation>? {
        if let optimisticUpdate = optimisticUpdate {
            do {
                let _ = try self.store?.withinReadWriteTransaction { transaction in
                    optimisticUpdate(transaction)
                    }.await()
            } catch {
            }
        }
        
        let taskCompletionSource = AWSTaskCompletionSource<Mutation>()
        taskCompletionSource.task.continueWith(block: { (task) -> Any? in
            _ = task.result
            return nil
        })
        
        let serializationFormat = JSONSerializationFormat.self
        let bodyRequest = requestBody(for: mutation)
        let data = try! serializationFormat.serialize(value: bodyRequest)
        let record = AWSAppSyncMutationRecord()
        if let s3Object = self.checkAndFetchS3Object(variables: mutation.variables) {
            record.type = .graphQLMutationWithS3Object
            record.s3ObjectInput =  InternalS3ObjectDetails(bucket: s3Object.bucket,
                                                            key: s3Object.key,
                                                            region: s3Object.region,
                                                            contentType: s3Object.contentType,
                                                            localUri: s3Object.localUri)
        }
        record.data = data
        record.contentMap = mutation.variables
        record.jsonRecord = mutation.variables?.jsonObject
        record.recordState = .inQueue
        record.operationString = Mutation.operationString
        
        return PerformMutationOperation(offlineMutationRecord: record, client: self.apolloClient!, appSyncClient: self, offlineExecutor: self.offlineMutationExecutor!, mutation: mutation, handlerQueue: queue, mutationConflictHandler: conflictResolutionBlock, resultHandler: resultHandler)
    }
    
    private func checkAndFetchS3Object(variables:GraphQLMap?) -> (bucket: String, key: String, region: String, contentType: String, localUri: String)? {
        if let variables = variables {
            for key in variables.keys {
                if let object = variables[key].jsonValue as? Dictionary<String, String> {
                    guard let bucket = object["bucket"] else { return nil }
                    guard let key = object["key"] else { return nil }
                    guard let region = object["region"] else { return nil }
                    guard let contentType = object["mimeType"] else { return nil }
                    guard let localUri = object["localUri"] else { return nil }
                    return (bucket, key, region, contentType, localUri)
                }
            }
        }
        return nil
    }
    
    func onNetworkAvailabilityStatusChanged(isEndpointReachable: Bool) {
        var accessState: ClientNetworkAccessState = .Offline
        if (isEndpointReachable) {
            accessState = .Online
        }
        self.connectionStateChangeHandler?.stateChanged(networkState: accessState)
    }
    
    private func requestBody<Operation: GraphQLOperation>(for operation: Operation) -> GraphQLMap {
        return ["query": type(of: operation).requestString, "variables": operation.variables]
    }
}

protocol InMemoryMutationDelegate {
    func performMutation(dispatchGroup: DispatchGroup)
}

public final class PerformMutationOperation<Mutation: GraphQLMutation>: InMemoryMutationDelegate {
    let client: ApolloClient
    let appSyncClient: AWSAppSyncClient
    let mutation: Mutation
    let handlerQueue: DispatchQueue
    let mutationConflictHandler: MutationConflictHandler<Mutation>?
    let resultHandler: OperationResultHandler<Mutation>?
    let mutationExecutor: MutationExecutor
    public let mutationRecord: AWSAppSyncMutationRecord
    
    init(offlineMutationRecord: AWSAppSyncMutationRecord, client: ApolloClient, appSyncClient: AWSAppSyncClient, offlineExecutor: MutationExecutor, mutation: Mutation, handlerQueue: DispatchQueue, mutationConflictHandler: MutationConflictHandler<Mutation>?, resultHandler: OperationResultHandler<Mutation>?) {
        self.mutationRecord = offlineMutationRecord
        self.client = client
        self.appSyncClient = appSyncClient
        self.mutationExecutor = offlineExecutor
        self.mutation = mutation
        self.handlerQueue = handlerQueue
        self.resultHandler = resultHandler
        self.mutationConflictHandler = mutationConflictHandler
        // set the deletgate callback to self
        self.mutationRecord.inmemoryExecutor = self
        mutationExecutor.queueMutation(mutation: self.mutationRecord)
    }
    
    func performMutation(dispatchGroup: DispatchGroup) {
        dispatchGroup.enter()
        if self.mutationRecord.type == .graphQLMutationWithS3Object {
            // call s3mutation object here
            let _ = appSyncClient.performMutationWithS3Object(operation: self.mutation, s3Object: self.mutationRecord.s3ObjectInput!, conflictResolutionBlock: mutationConflictHandler, dispatchGroup: dispatchGroup, handlerQueue: handlerQueue, resultHandler: resultHandler)
        } else {
            let _ = appSyncClient.send(operation: self.mutation, context: nil, conflictResolutionBlock: self.mutationConflictHandler, dispatchGroup: dispatchGroup, handlerQueue: self.handlerQueue, resultHandler: self.resultHandler)
            let _  = dispatchGroup.wait(timeout: DispatchTime(uptimeNanoseconds: 3000000))
        }
    }
}<|MERGE_RESOLUTION|>--- conflicted
+++ resolved
@@ -364,31 +364,10 @@
         self.appSyncMQTTClient.allowCellularAccess = self.appSyncConfiguration.allowsCellularAccess
         self.presignedURLClient = appSyncConfig.presignedURLClient
         self.s3ObjectManager = appSyncConfig.s3ObjectManager
-<<<<<<< HEAD
-
+        
         self.httpTransport = appSyncConfig.networkTransport
-=======
         self.connectionStateChangeHandler = appSyncConfiguration.connectionStateChangeHandler
         
-        if let apiKeyAuthProvider = appSyncConfig.apiKeyAuthProvider {
-            self.httpTransport = AWSAppSyncHTTPNetworkTransport(url: self.appSyncConfiguration.url,
-                                                                      apiKeyAuthProvider: apiKeyAuthProvider,
-                                                               configuration: self.appSyncConfiguration.urlSessionConfiguration)
-        } else if let userPoolsAuthProvider = appSyncConfig.userPoolsAuthProvider {
-            self.httpTransport = AWSAppSyncHTTPNetworkTransport(url: self.appSyncConfiguration.url,
-                                                                      userPoolsAuthProvider: userPoolsAuthProvider,
-                                                                      configuration: self.appSyncConfiguration.urlSessionConfiguration)
-        } else if let oidcAuthProvider = appSyncConfig.oidcAuthProvider {
-            self.httpTransport = AWSAppSyncHTTPNetworkTransport(url: self.appSyncConfiguration.url,
-                                                                oidcAuthProvider: oidcAuthProvider,
-                                                                configuration: self.appSyncConfiguration.urlSessionConfiguration)
-        } else {
-            self.httpTransport = AWSAppSyncHTTPNetworkTransport(url: self.appSyncConfiguration.url,
-                                                                      configuration: self.appSyncConfiguration.urlSessionConfiguration,
-                                                                      region: self.appSyncConfiguration.region,
-                                                                      credentialsProvider: self.appSyncConfiguration.credentialsProvider!)
-        }
->>>>>>> aefe201c
         self.apolloClient = ApolloClient(networkTransport: self.httpTransport!, store: self.appSyncConfiguration.store)
         
         try self.offlineMuationCacheClient = AWSAppSyncOfflineMutationCache()
