//
// Copyright 2010-2018 Amazon.com, Inc. or its affiliates. All Rights Reserved.
//
// Licensed under the Apache License, Version 2.0 (the "License").
// You may not use this file except in compliance with the License.
// A copy of the License is located at
//
// http://aws.amazon.com/apache2.0
//
// or in the "license" file accompanying this file. This file is distributed
// on an "AS IS" BASIS, WITHOUT WARRANTIES OR CONDITIONS OF ANY KIND, either
// express or implied. See the License for the specific language governing
// permissions and limitations under the License.
//

import Foundation
import AWSCore

public typealias SubscriptionResultHandler<Operation: GraphQLSubscription> = (_ result: GraphQLResult<Operation.Data>?, _ transaction: ApolloStore.ReadWriteTransaction?, _ error: Error?) -> Void

public typealias DeltaQueryResultHandler<Operation: GraphQLQuery> = (_ result: GraphQLResult<Operation.Data>?, _ transaction: ApolloStore.ReadWriteTransaction?, _ error: Error?) -> Void

public typealias OptimisticResponseBlock = (ApolloStore.ReadWriteTransaction?) -> Void

public typealias MutationConflictHandler<Mutation: GraphQLMutation> = (_ serverState: Snapshot?, _ taskCompletionSource: AWSTaskCompletionSource<Mutation>?, _ resultHandler: OperationResultHandler<Mutation>?) -> Void

enum AWSAppSyncGraphQLOperation {
    case mutation
    case query
    case subscription
}

internal let NoOpOperationString = "No-op"

public struct AWSAppSyncSubscriptionError: Error, LocalizedError {
    let additionalInfo: String?
    let errorDetails: [String: String]?

    public var errorDescription: String? {
        return additionalInfo ?? "Unable to start subscription."
    }

    public var recoverySuggestion: String? {
        return errorDetails?["recoverySuggestion"]
    }

    public var failureReason: String? {
        return errorDetails?["failureReason"]
    }
}

public protocol AWSAppSyncOfflineMutationDelegate {
    func mutationCallback(recordIdentifier: String, operationString: String, snapshot: Snapshot?, error: Error?)
}

// The client for making `Mutation`, `Query` and `Subscription` requests.
public class AWSAppSyncClient {

    public let apolloClient: ApolloClient?
    public let store: ApolloStore?
    public let presignedURLClient: AWSS3ObjectPresignedURLGenerator?
    public let s3ObjectManager: AWSS3ObjectManager?

    internal var httpTransport: AWSNetworkTransport?

    public var offlineMutationDelegate: AWSAppSyncOfflineMutationDelegate?
    private var mutationQueue: AWSPerformMutationQueue!

    private var connectionStateChangeHandler: ConnectionStateChangeHandler?
    private var autoSubmitOfflineMutations: Bool = false
    private var appSyncMQTTClient = AppSyncMQTTClient()
    private var subscriptionsQueue = DispatchQueue(label: "SubscriptionsQueue", qos: .userInitiated)

    fileprivate var subscriptionMetadataCache: AWSSubscriptionMetaDataCache?

    /// Creates a client with the specified `AWSAppSyncClientConfiguration`.
    ///
    /// - Parameters:
    ///   - appSyncConfig: The `AWSAppSyncClientConfiguration` object.
    public convenience init(appSyncConfig: AWSAppSyncClientConfiguration) throws {
        try self.init(appSyncConfig: appSyncConfig, reachabilityFactory: nil)
    }

    init(appSyncConfig: AWSAppSyncClientConfiguration,
         reachabilityFactory: NetworkReachabilityProvidingFactory.Type? = nil) throws {
        self.autoSubmitOfflineMutations = appSyncConfig.autoSubmitOfflineMutations
        self.store = appSyncConfig.store
        self.appSyncMQTTClient.allowCellularAccess = appSyncConfig.allowsCellularAccess
        self.presignedURLClient = appSyncConfig.presignedURLClient
        self.s3ObjectManager = appSyncConfig.s3ObjectManager
        self.subscriptionMetadataCache = appSyncConfig.subscriptionMetadataCache

        self.httpTransport = appSyncConfig.networkTransport
        self.connectionStateChangeHandler = appSyncConfig.connectionStateChangeHandler

        self.apolloClient = ApolloClient(networkTransport: self.httpTransport!, store: appSyncConfig.store)

        NetworkReachabilityNotifier.setupShared(
            host: appSyncConfig.url.host!,
            allowsCellularAccess: appSyncConfig.allowsCellularAccess,
            reachabilityFactory: reachabilityFactory)

        self.mutationQueue = AWSPerformMutationQueue(
            appSyncClient: self,
            networkClient: httpTransport!,
            handlerQueue: .main,
            reachabiltyChangeNotifier: NetworkReachabilityNotifier.shared,
            cacheFileURL: appSyncConfig.databaseURL)

        NotificationCenter.default.addObserver(
            self,
            selector: #selector(appsyncReachabilityChanged(note:)),
            name: .appSyncReachabilityChanged,
            object: nil)
    }

    deinit {
        NetworkReachabilityNotifier.clearShared()
    }

    @objc func appsyncReachabilityChanged(note: Notification) {
        let connectionInfo = note.object as! AppSyncConnectionInfo
        let isReachable = connectionInfo.isConnectionAvailable
        let accessState = isReachable ? ClientNetworkAccessState.Online : .Offline
        self.connectionStateChangeHandler?.stateChanged(networkState: accessState)
    }

<<<<<<< HEAD
    /// Clears apollo cache
    ///
    /// - Returns: Promise
    public func clearCache() -> Promise<Void> {
        guard let store = store else { return Promise(fulfilled: ()) }
        return store.clearCache()
    }

    /// Fetches a query from the server or from the local cache, depending on the current contents of the cache and the specified cache policy.
=======
    /// Fetches a query from the server or from the local cache, depending on the current contents of the cache and the
    /// specified cache policy.
>>>>>>> 52dee8f4
    ///
    /// - Parameters:
    ///   - query: The query to fetch.
    ///   - cachePolicy: A cache policy that specifies when results should be fetched from the server and when data should be loaded from the local cache.
    ///   - queue: A dispatch queue on which the result handler will be called. Defaults to the main queue.
    ///   - resultHandler: An optional closure that is called when query results are available or when an error occurs.
    ///   - result: The result of the fetched query, or `nil` if an error occurred.
    ///   - error: An error that indicates why the fetch failed, or `nil` if the fetch was succesful.
    /// - Returns: An object that can be used to cancel an in progress fetch.
    @discardableResult public func fetch<Query: GraphQLQuery>(query: Query, cachePolicy: CachePolicy = .returnCacheDataElseFetch, queue: DispatchQueue = DispatchQueue.main, resultHandler: OperationResultHandler<Query>? = nil) -> Cancellable {
        return apolloClient!.fetch(query: query, cachePolicy: cachePolicy, queue: queue, resultHandler: resultHandler)
    }

    /// Watches a query by first fetching an initial result from the server or from the local cache, depending on the current contents of the cache and the specified cache policy. After the initial fetch, the returned query watcher object will get notified whenever any of the data the query result depends on changes in the local cache, and calls the result handler again with the new result.
    ///
    /// - Parameters:
    ///   - query: The query to fetch.
    ///   - cachePolicy: A cache policy that specifies when results should be fetched from the server or from the local cache.
    ///   - queue: A dispatch queue on which the result handler will be called. Defaults to the main queue.
    ///   - resultHandler: An optional closure that is called when query results are available or when an error occurs.
    ///   - result: The result of the fetched query, or `nil` if an error occurred.
    ///   - error: An error that indicates why the fetch failed, or `nil` if the fetch was succesful.
    /// - Returns: A query watcher object that can be used to control the watching behavior.
    public func watch<Query: GraphQLQuery>(query: Query, cachePolicy: CachePolicy = .returnCacheDataElseFetch, queue: DispatchQueue = DispatchQueue.main, resultHandler: @escaping OperationResultHandler<Query>) -> GraphQLQueryWatcher<Query> {

        return apolloClient!.watch(query: query, cachePolicy: cachePolicy, queue: queue, resultHandler: resultHandler)
    }

    public func subscribe<Subscription: GraphQLSubscription>(subscription: Subscription, queue: DispatchQueue = DispatchQueue.main, resultHandler: @escaping SubscriptionResultHandler<Subscription>) throws -> AWSAppSyncSubscriptionWatcher<Subscription>? {

        return AWSAppSyncSubscriptionWatcher(client: self.appSyncMQTTClient,
                                              httpClient: self.httpTransport!,
                                              store: self.store!,
                                              subscriptionsQueue: self.subscriptionsQueue,
                                              subscription: subscription,
                                              handlerQueue: queue,
                                              resultHandler: resultHandler)
    }

    internal func subscribeWithConnectCallback<Subscription: GraphQLSubscription>(subscription: Subscription, queue: DispatchQueue = DispatchQueue.main, connectCallback: @escaping (() -> Void), resultHandler: @escaping SubscriptionResultHandler<Subscription>) throws -> AWSAppSyncSubscriptionWatcher<Subscription>? {

        return AWSAppSyncSubscriptionWatcher(client: self.appSyncMQTTClient,
                                             httpClient: self.httpTransport!,
                                             store: self.store!,
                                             subscriptionsQueue: self.subscriptionsQueue,
                                             subscription: subscription,
                                             handlerQueue: queue,
                                             connectedCallback: connectCallback,
                                             resultHandler: resultHandler)
    }

    /// Performs a mutation by sending it to the server.
    ///
    /// - Parameters:
    ///   - mutation: The mutation to perform.
    ///   - queue: A dispatch queue on which the result handler will be called. Defaults to the main queue.
    ///   - optimisticUpdate: An optional closure which gets executed before making the network call, should be used to update local store using the `transaction` object.
    ///   - conflictResolutionBlock: An optional closure that is called when mutation results into a conflict.
    ///   - resultHandler: An optional closure that is called when mutation results are available or when an error occurs.
    ///   - result: The result of the performed mutation, or `nil` if an error occurred.
    ///   - error: An error that indicates why the mutation failed, or `nil` if the mutation was succesful.
    /// - Returns: An object that can be used to cancel an in progress mutation.
    @discardableResult
    public func perform<Mutation: GraphQLMutation>(
        mutation: Mutation,
        queue: DispatchQueue = .main,
        optimisticUpdate: OptimisticResponseBlock? = nil,
        conflictResolutionBlock: MutationConflictHandler<Mutation>? = nil,
        resultHandler: OperationResultHandler<Mutation>? = nil) -> Cancellable {

        if let optimisticUpdate = optimisticUpdate {
            do {
                _ = try store?.withinReadWriteTransaction { transaction in
                    optimisticUpdate(transaction)
                }.await()
            } catch {
                debugPrint("optimisticUpdate error: \(error)")
            }
        }

        return mutationQueue.add(
            mutation,
            mutationConflictHandler: conflictResolutionBlock,
            mutationResultHandler: resultHandler)
    }

    internal final class EmptySubscription: GraphQLSubscription {
        public static var operationString: String = NoOpOperationString
        struct Data: GraphQLSelectionSet {
            static var selections: [GraphQLSelection] = []
            var snapshot: Snapshot = [:]
        }
    }

    internal final class EmptyQuery: GraphQLQuery {
        public static var operationString: String = NoOpOperationString
        struct Data: GraphQLSelectionSet {
            static var selections: [GraphQLSelection] = []
            var snapshot: Snapshot = [:]
        }
    }

    /// Performs a sync operation where a base query is periodically called to fetch primary data from the server based on the syncConfiguration.
    ///
    /// - Parameters:
    ///   - baseQuery: The base query to fetch which contains the primary data.
    ///   - baseQueryResultHandler: Closure that is called when base query results are available or when an error occurs. Every time a sync operation is called, a fetch for the baseQuery from the cache will be done first before initiating any other operations.
    ///   - subscription: The subscription which will provide real time updates.
    ///   - subscriptionResultHandler: Closure that is called when a real time update is available or when an error occurs.
    ///   - deltaQuery: The delta query which fetches data starting from the `lastSync` time.
    ///   - deltaQueryResultHandler: Closure that is called when delta query executes.
    ///   - callbackQueue: An optional queue on which sync callbacks will be invoked. Defaults to the main queue.
    ///   - syncConfiguration: The sync configuration where the baseQuery sync interval can be specified. (Defaults to 24 hours.)
    /// - Returns: An object that can be used to cancel the sync operation.
    public func sync<BaseQuery: GraphQLQuery, Subscription: GraphQLSubscription, DeltaQuery: GraphQLQuery>(baseQuery: BaseQuery,
                                                                                                           baseQueryResultHandler: @escaping OperationResultHandler<BaseQuery>,
                                                                                                           subscription: Subscription,
                                                                                                           subscriptionResultHandler: @escaping SubscriptionResultHandler<Subscription>,
                                                                                                           deltaQuery: DeltaQuery,
                                                                                                           deltaQueryResultHandler: @escaping DeltaQueryResultHandler<DeltaQuery>,
                                                                                                           callbackQueue: DispatchQueue = DispatchQueue.main,
                                                                                                           syncConfiguration: SyncConfiguration = SyncConfiguration()) -> Cancellable {
        return AppSyncSubscriptionWithSync<Subscription, BaseQuery, DeltaQuery>(appSyncClient: self,
                                                                                baseQuery: baseQuery,
                                                                                deltaQuery: deltaQuery,
                                                                                subscription: subscription,
                                                                                baseQueryHandler: baseQueryResultHandler,
                                                                                deltaQueryHandler: deltaQueryResultHandler,
                                                                                subscriptionResultHandler: subscriptionResultHandler,
                                                                                subscriptionMetadataCache: self.subscriptionMetadataCache,
                                                                                syncConfiguration: syncConfiguration,
                                                                                handlerQueue: callbackQueue)
    }

    /// Performs a sync operation where a base query is periodically called to fetch primary data from the server based on the syncConfiguration.
    ///
    /// - Parameters:
    ///   - baseQuery: The base query to fetch which contains the primary data.
    ///   - baseQueryResultHandler: Closure that is called when base query results are available or when an error occurs. Every time a sync operation is called, a fetch for the baseQuery from the cache will be done first before initiating any other operations.
    ///   - deltaQuery: The delta query which fetches data starting from the `lastSync` time.
    ///   - deltaQueryResultHandler: Closure that is called when delta query executes.
    ///   - callbackQueue: An optional queue on which sync callbacks will be invoked. Defaults to the main queue.
    ///   - syncConfiguration: The sync configuration where the baseQuery sync interval can be specified. (Defaults to 24 hours.)
    /// - Returns: An object that can be used to cancel the sync operation.
    public func sync<BaseQuery: GraphQLQuery, DeltaQuery: GraphQLQuery>(baseQuery: BaseQuery,
                                                                        baseQueryResultHandler: @escaping OperationResultHandler<BaseQuery>,
                                                                        deltaQuery: DeltaQuery,
                                                                        deltaQueryResultHandler: @escaping DeltaQueryResultHandler<DeltaQuery>,
                                                                        callbackQueue: DispatchQueue = DispatchQueue.main,
                                                                        syncConfiguration: SyncConfiguration = SyncConfiguration()) -> Cancellable {

        // The compiler chokes on delegating to `AWSAppSyncClient.sync(baseQuery:baseQueryResultHandler:..)`, so we'll invoke
        // the final return within this method, at the expense of some code duplication.
        let subscription = EmptySubscription.init()
        let subscriptionResultHandler: SubscriptionResultHandler<EmptySubscription> = { (_, _, _) in }

        return AppSyncSubscriptionWithSync<EmptySubscription, BaseQuery, DeltaQuery>(appSyncClient: self,
                                                                                     baseQuery: baseQuery,
                                                                                     deltaQuery: deltaQuery,
                                                                                     subscription: subscription,
                                                                                     baseQueryHandler: baseQueryResultHandler,
                                                                                     deltaQueryHandler: deltaQueryResultHandler,
                                                                                     subscriptionResultHandler: subscriptionResultHandler,
                                                                                     subscriptionMetadataCache: self.subscriptionMetadataCache,
                                                                                     syncConfiguration: syncConfiguration,
                                                                                     handlerQueue: callbackQueue)
    }

    /// Performs a sync operation where a base query is periodically called to fetch primary data from the server based on the syncConfiguration.
    ///
    /// - Parameters:
    ///   - baseQuery: The base query to fetch which contains the primary data.
    ///   - baseQueryResultHandler: Closure that is called when base query results are available or when an error occurs. Every time a sync operation is called, a fetch for the baseQuery from the cache will be done first before initiating any other operations.
    ///   - callbackQueue: An optional queue on which sync callbacks will be invoked. Defaults to the main queue.
    ///   - syncConfiguration: The sync configuration where the baseQuery sync interval can be specified. (Defaults to 24 hours.)
    /// - Returns: An object that can be used to cancel the sync operation.
    public func sync<BaseQuery: GraphQLQuery>(baseQuery: BaseQuery,
                                              baseQueryResultHandler: @escaping OperationResultHandler<BaseQuery>,
                                              callbackQueue: DispatchQueue = DispatchQueue.main,
                                              syncConfiguration: SyncConfiguration = SyncConfiguration()) -> Cancellable {

        let subs = EmptySubscription.init()
        let subsCallback: (GraphQLResult<EmptySubscription.Data>?, ApolloStore.ReadTransaction?, Error?) -> Void = { (_, _, _) in }

        let deltaQuery = EmptyQuery.init()
        let deltaCallback: (GraphQLResult<EmptyQuery.Data>?, ApolloStore.ReadTransaction?, Error?) -> Void = { (_, _, _) in }

        return AppSyncSubscriptionWithSync<EmptySubscription, BaseQuery, EmptyQuery>.init(appSyncClient: self,
                                                                                          baseQuery: baseQuery,
                                                                                          deltaQuery: deltaQuery,
                                                                                          subscription: subs,
                                                                                          baseQueryHandler: baseQueryResultHandler,
                                                                                          deltaQueryHandler: deltaCallback,
                                                                                          subscriptionResultHandler: subsCallback,
                                                                                          subscriptionMetadataCache: self.subscriptionMetadataCache,
                                                                                          syncConfiguration: syncConfiguration,
                                                                                          handlerQueue: callbackQueue)
    }

}<|MERGE_RESOLUTION|>--- conflicted
+++ resolved
@@ -125,7 +125,6 @@
         self.connectionStateChangeHandler?.stateChanged(networkState: accessState)
     }
 
-<<<<<<< HEAD
     /// Clears apollo cache
     ///
     /// - Returns: Promise
@@ -134,11 +133,8 @@
         return store.clearCache()
     }
 
-    /// Fetches a query from the server or from the local cache, depending on the current contents of the cache and the specified cache policy.
-=======
     /// Fetches a query from the server or from the local cache, depending on the current contents of the cache and the
     /// specified cache policy.
->>>>>>> 52dee8f4
     ///
     /// - Parameters:
     ///   - query: The query to fetch.
