//
//  AWSAppSyncClient.swift
//  AWSAppSyncClient
//

import Foundation
import AWSCore
import Reachability

public enum ClientNetworkAccessState {
    case Online
    case Offline
}

public protocol ConnectionStateChangeHandler {
    func stateChanged(networkState: ClientNetworkAccessState)
}

public typealias SubscriptionResultHandler<Operation: GraphQLSubscription> = (_ result: GraphQLResult<Operation.Data>?, _ transaction: ApolloStore.ReadWriteTransaction?, _ error: Error?) -> Void

public typealias OptimisticResponseBlock = (ApolloStore.ReadWriteTransaction?) -> Void

public typealias MutationConflictHandler<Mutation: GraphQLMutation> = (_ serverState: Snapshot?, _ taskCompletionSource: AWSTaskCompletionSource<Mutation>?, _ resultHandler: OperationResultHandler<Mutation>?) -> Void

enum AWSAppSyncGraphQLOperation {
    case mutation
    case query
    case subscription
}

class SnapshotProcessController {
    let endpointURL: URL
    var reachability: Reachability?
    private var networkStatusWatchers: [NetworkConnectionNotification] = []
    let allowsCellularAccess: Bool
    
    init(endpointURL: URL, allowsCellularAccess: Bool = true) {
        self.endpointURL = endpointURL
        self.allowsCellularAccess = allowsCellularAccess
        reachability = Reachability(hostname: endpointURL.host!)
        reachability?.allowsCellularConnection = allowsCellularAccess
        NotificationCenter.default.addObserver(self, selector: #selector(checkForReachability(note:)), name: .reachabilityChanged, object: reachability)
        do {
            try reachability?.startNotifier()
        } catch {
        }
        
        NotificationCenter.default.addObserver(self, selector: #selector(SnapshotProcessController.checkForReachability), name: NSNotification.Name(rawValue: kAWSDefaultNetworkReachabilityChangedNotification), object: nil)
    }
    
    @objc func checkForReachability(note: Notification) {
        
        let reachability = note.object as! Reachability
        var isReachable = true
        switch reachability.connection {
        case .none:
            isReachable = false
            break
        default:
            break
        }
        
        for watchers in networkStatusWatchers {
            watchers.onNetworkAvailabilityStatusChanged(isEndpointReachable: isReachable)
        }
    }
    
    func shouldExecuteOperation(operation: AWSAppSyncGraphQLOperation) -> Bool {
        switch operation {
        case .mutation:
            if !(reachability?.connection.description == "No Connection") {
                return true
            } else {
                return false
            }
        case .query:
            return true
        case .subscription:
            return true
        }
    }
}

public class AWSAppSyncClientConfiguration {
    
    fileprivate var url: URL
    fileprivate var region: AWSRegionType
    fileprivate var store: ApolloStore
    fileprivate var networkTransport: AWSNetworkTransport
    fileprivate var databaseURL: URL?
    fileprivate var oidcAuthProvider: AWSOIDCAuthProvider? = nil
    fileprivate var snapshotController: SnapshotProcessController? = nil
    fileprivate var s3ObjectManager: AWSS3ObjectManager? = nil
    fileprivate var presignedURLClient: AWSS3ObjectPresignedURLGenerator? = nil
    fileprivate var connectionStateChangeHandler: ConnectionStateChangeHandler? = nil
    
    fileprivate var allowsCellularAccess: Bool = true
    fileprivate var autoSubmitOfflineMutations: Bool = true
    
    fileprivate var authType: AuthType? = nil
    
    /// Creates a configuration object for the `AWSAppSyncClient`.
    ///
    /// - Parameters:
    ///   - url: The endpoint url for Appsync endpoint.
    ///   - serviceRegion: The service region for Appsync.
    ///   - credentialsProvider: A `AWSCredentialsProvider` object for AWS_IAM based authorization.
    ///   - urlSessionConfiguration: A `URLSessionConfiguration` configuration object for custom HTTP configuration.
    ///   - databaseURL: The path to local sqlite database for persistent storage, if nil, an in-memory database is used.
    ///   - connectionStateChangeHandler: The delegate object to be notified when client network state changes.
    ///   - s3ObjectManager: The client used for uploading / downloading `S3Objects`.
    ///   - presignedURLClient: The `AWSAppSyncClientConfiguration` object.
    ///   - loggingClient: The logging client for application logging.
    public convenience init(url: URL,
                            serviceRegion: AWSRegionType,
                            credentialsProvider: AWSCredentialsProvider,
                            urlSessionConfiguration: URLSessionConfiguration = URLSessionConfiguration.default,
                            databaseURL: URL? = nil,
                            connectionStateChangeHandler: ConnectionStateChangeHandler? = nil,
                            s3ObjectManager: AWSS3ObjectManager? = nil,
                            presignedURLClient: AWSS3ObjectPresignedURLGenerator? = nil) throws {
        try self.init(url: url,
                      serviceRegion: serviceRegion,
                      authType: AuthType.awsIAM,
                      apiKeyAuthProvider: nil,
                      credentialsProvider: credentialsProvider,
                      userPoolsAuthProvider: nil,
                      oidcAuthProvider: nil,
                      urlSessionConfiguration: urlSessionConfiguration,
                      databaseURL: databaseURL,
                      connectionStateChangeHandler: connectionStateChangeHandler,
                      s3ObjectManager: s3ObjectManager,
                      presignedURLClient: presignedURLClient)
    }
    
    /// Creates a configuration object for the `AWSAppSyncClient`.
    ///
    /// - Parameters:
    ///   - appSyncClientInfo: The configuration information represented in awsconfiguration.json file.
    ///   - apiKeyAuthProvider: A `AWSAPIKeyAuthProvider` protocol object for API Key based authorization.
    ///   - credentialsProvider: A `AWSCredentialsProvider` object for AWS_IAM based authorization.
    ///   - userPoolsAuthProvider: A `AWSCognitoUserPoolsAuthProvider` protocol object for User Pool based authorization.
    ///   - oidcAuthProvider: A `AWSOIDCAuthProvider` protocol object for OIDC based authorization.
    ///   - urlSessionConfiguration: A `URLSessionConfiguration` configuration object for custom HTTP configuration.
    ///   - databaseURL: The path to local sqlite database for persistent storage, if nil, an in-memory database is used.
    ///   - connectionStateChangeHandler: The delegate object to be notified when client network state changes.
    ///   - s3ObjectManager: The client used for uploading / downloading `S3Objects`.
    ///   - presignedURLClient: The `AWSAppSyncClientConfiguration` object.
    ///   - loggingClient: The logging client for application logging.
    public convenience init(appSyncClientInfo: AWSAppSyncClientInfo,
                            apiKeyAuthProvider: AWSAPIKeyAuthProvider? = nil,
                            credentialsProvider: AWSCredentialsProvider? = nil,
                            userPoolsAuthProvider: AWSCognitoUserPoolsAuthProvider? = nil,
                            oidcAuthProvider: AWSOIDCAuthProvider? = nil,
                            urlSessionConfiguration: URLSessionConfiguration = URLSessionConfiguration.default,
                            databaseURL: URL? = nil,
                            connectionStateChangeHandler: ConnectionStateChangeHandler? = nil,
                            s3ObjectManager: AWSS3ObjectManager? = nil,
                            presignedURLClient: AWSS3ObjectPresignedURLGenerator? = nil) throws {
        
        let authTypeFromConfig: AuthType = try AuthType.getAuthType(rawValue: appSyncClientInfo.authType)
        
        var defaultApiKeyAuthProvider: AWSAPIKeyAuthProvider? = apiKeyAuthProvider
        var defaultCredentialsProvider: AWSCredentialsProvider? = credentialsProvider
        
        switch (authTypeFromConfig) {
        case AuthType.apiKey:
            if credentialsProvider != nil || userPoolsAuthProvider != nil || oidcAuthProvider != nil {
                throw AWSAppSyncClientInfoError(errorMessage: AuthType.apiKey.rawValue + " is selected in configuration but a "
                    + "AWSAPIKeyAuthProvider object is not passed in or cannot be constructed.")
            }
            
            // If AuthType is API_KEY, use the ApiKey Auth Provider passed in
            // or create a provider based on the ApiKey passed from the config
            if defaultApiKeyAuthProvider == nil {
                class BasicAWSAPIKeyAuthProvider: AWSAPIKeyAuthProvider {
                    var apiKey: String
                    public init(key: String) {
                        apiKey = key
                    }
                    func getAPIKey() -> String {
                        return apiKey
                    }
                }
                defaultApiKeyAuthProvider = BasicAWSAPIKeyAuthProvider(key: appSyncClientInfo.apiKey)
            }
            break
        case AuthType.amazonCognitoUserPools:
            if credentialsProvider != nil || apiKeyAuthProvider != nil || oidcAuthProvider != nil {
                throw AWSAppSyncClientInfoError(errorMessage: AuthType.amazonCognitoUserPools.rawValue + " is selected in configuration but a "
                    + "AWSCognitoUserPoolsAuthProvider object is not passed in.")
            }
            
            if userPoolsAuthProvider == nil {
                throw AWSAppSyncClientInfoError(errorMessage: "userPoolsAuthProvider cannot be nil.")
            }
            break
        case AuthType.awsIAM:
            if apiKeyAuthProvider != nil || userPoolsAuthProvider != nil || oidcAuthProvider != nil {
                throw AWSAppSyncClientInfoError(errorMessage: AuthType.awsIAM.rawValue + " is selected in configuration but a "
                    + "AWSCredentialsProvider object is not passed in or cannot be constructed.")
            }
            
            // If AuthType is AWS_IAM, use the AWSCredentialsProvider passed in
            // or create a provider based on the CognitoIdentity CredentialsProvider
            // passed from the config
            if defaultCredentialsProvider == nil {
                defaultCredentialsProvider = AWSServiceInfo.init().cognitoCredentialsProvider
                if defaultCredentialsProvider == nil {
                    throw AWSAppSyncClientInfoError(errorMessage: "CredentialsProvider is missing in the configuration.")
                }
            }
            break
        case AuthType.oidcToken:
            if credentialsProvider != nil || userPoolsAuthProvider != nil || apiKeyAuthProvider != nil {
                throw AWSAppSyncClientInfoError(errorMessage: AuthType.oidcToken.rawValue + " is selected in configuration but a "
                    + "AWSOIDCAuthProvider object is not passed in.")
            }
            
            if oidcAuthProvider == nil {
                throw AWSAppSyncClientInfoError(errorMessage: "oidcAuthProvider cannot be nil.")
            }
            break
        }
        
        try self.init(url: URL(string: appSyncClientInfo.apiUrl)!,
                      serviceRegion: appSyncClientInfo.region.aws_regionTypeValue(),
                      authType: authTypeFromConfig,
                      apiKeyAuthProvider: defaultApiKeyAuthProvider,
                      credentialsProvider: defaultCredentialsProvider,
                      userPoolsAuthProvider: userPoolsAuthProvider,
                      oidcAuthProvider: oidcAuthProvider,
                      urlSessionConfiguration: urlSessionConfiguration,
                      databaseURL: databaseURL,
                      connectionStateChangeHandler: connectionStateChangeHandler,
                      s3ObjectManager: s3ObjectManager,
                      presignedURLClient: presignedURLClient)
    }
    
    /// Creates a configuration object for the `AWSAppSyncClient`.
    ///
    /// - Parameters:
    ///   - url: The endpoint url for Appsync endpoint.
    ///   - serviceRegion: The service region for Appsync.
    ///   - apiKeyAuthProvider: A `AWSAPIKeyAuthProvider` protocol object for API Key based authorization.
    ///   - urlSessionConfiguration: A `URLSessionConfiguration` configuration object for custom HTTP configuration.
    ///   - databaseURL: The path to local sqlite database for persistent storage, if nil, an in-memory database is used.
    ///   - connectionStateChangeHandler: The delegate object to be notified when client network state changes.
    ///   - s3ObjectManager: The client used for uploading / downloading `S3Objects`.
    ///   - presignedURLClient: The `AWSAppSyncClientConfiguration` object.
    ///   - loggingClient: The logging client for application logging.
    public convenience init(url: URL,
                            serviceRegion: AWSRegionType,
                            apiKeyAuthProvider: AWSAPIKeyAuthProvider,
                            urlSessionConfiguration: URLSessionConfiguration = URLSessionConfiguration.default,
                            databaseURL: URL? = nil,
                            connectionStateChangeHandler: ConnectionStateChangeHandler? = nil,
                            s3ObjectManager: AWSS3ObjectManager? = nil,
                            presignedURLClient: AWSS3ObjectPresignedURLGenerator? = nil) throws {
        try self.init(url: url,
                      serviceRegion: serviceRegion,
                      authType: AuthType.apiKey,
                      apiKeyAuthProvider: apiKeyAuthProvider,
                      credentialsProvider: nil,
                      userPoolsAuthProvider: nil,
                      oidcAuthProvider: nil,
                      urlSessionConfiguration: urlSessionConfiguration,
                      databaseURL: databaseURL,
                      connectionStateChangeHandler: connectionStateChangeHandler,
                      s3ObjectManager: s3ObjectManager,
                      presignedURLClient: presignedURLClient)
    }
    
    /// Creates a configuration object for the `AWSAppSyncClient`.
    ///
    /// - Parameters:
    ///   - url: The endpoint url for Appsync endpoint.
    ///   - serviceRegion: The service region for Appsync.
    ///   - userPoolsAuthProvider: A `AWSCognitoUserPoolsAuthProvider` protocol object for User Pool based authorization.
    ///   - urlSessionConfiguration: A `URLSessionConfiguration` configuration object for custom HTTP configuration.
    ///   - databaseURL: The path to local sqlite database for persistent storage, if nil, an in-memory database is used.
    ///   - connectionStateChangeHandler: The delegate object to be notified when client network state changes.
    ///   - s3ObjectManager: The client used for uploading / downloading `S3Objects`.
    ///   - presignedURLClient: The `AWSAppSyncClientConfiguration` object.
    ///   - loggingClient: The logging client for application logging.
    public convenience init(url: URL,
                            serviceRegion: AWSRegionType,
                            userPoolsAuthProvider: AWSCognitoUserPoolsAuthProvider,
                            urlSessionConfiguration: URLSessionConfiguration = URLSessionConfiguration.default,
                            databaseURL: URL? = nil,
                            connectionStateChangeHandler: ConnectionStateChangeHandler? = nil,
                            s3ObjectManager: AWSS3ObjectManager? = nil,
                            presignedURLClient: AWSS3ObjectPresignedURLGenerator? = nil) throws {
        try self.init(url: url,
                      serviceRegion: serviceRegion,
                      authType: AuthType.amazonCognitoUserPools,
                      apiKeyAuthProvider: nil,
                      credentialsProvider: nil,
                      userPoolsAuthProvider: userPoolsAuthProvider,
                      oidcAuthProvider: nil,
                      urlSessionConfiguration: urlSessionConfiguration,
                      databaseURL: databaseURL,
                      connectionStateChangeHandler: connectionStateChangeHandler,
                      s3ObjectManager: s3ObjectManager,
                      presignedURLClient: presignedURLClient)
    }
    
    /// Creates a configuration object for the `AWSAppSyncClient`.
    ///
    /// - Parameters:
    ///   - url: The endpoint url for Appsync endpoint.
    ///   - serviceRegion: The service region for Appsync.
    ///   - oidcAuthProvider: A `AWSOIDCAuthProvider` protocol object for OIDC based authorization.
    ///   - urlSessionConfiguration: A `URLSessionConfiguration` configuration object for custom HTTP configuration.
    ///   - databaseURL: The path to local sqlite database for persistent storage, if nil, an in-memory database is used.
    ///   - connectionStateChangeHandler: The delegate object to be notified when client network state changes.
    ///   - s3ObjectManager: The client used for uploading / downloading `S3Objects`.
    ///   - presignedURLClient: The `AWSAppSyncClientConfiguration` object.
    ///   - loggingClient: The logging client for application logging.
    public convenience init(url: URL,
                            serviceRegion: AWSRegionType,
                            oidcAuthProvider: AWSOIDCAuthProvider,
                            urlSessionConfiguration: URLSessionConfiguration = URLSessionConfiguration.default,
                            databaseURL: URL? = nil,
                            connectionStateChangeHandler: ConnectionStateChangeHandler? = nil,
                            s3ObjectManager: AWSS3ObjectManager? = nil,
                            presignedURLClient: AWSS3ObjectPresignedURLGenerator? = nil) throws {
        try self.init(url: url,
                      serviceRegion: serviceRegion,
                      authType: AuthType.oidcToken,
                      apiKeyAuthProvider: nil,
                      credentialsProvider: nil,
                      userPoolsAuthProvider: nil,
                      oidcAuthProvider: oidcAuthProvider,
                      urlSessionConfiguration: urlSessionConfiguration,
                      databaseURL: databaseURL,
                      connectionStateChangeHandler: connectionStateChangeHandler,
                      s3ObjectManager: s3ObjectManager,
                      presignedURLClient: presignedURLClient)
    }
    
    /// Creates a configuration object for the `AWSAppSyncClient`.
    ///
    /// - Parameters:
    ///   - url: The endpoint url for Appsync endpoint.
    ///   - serviceRegion: The service region for Appsync.
    ///   - networkTransport: The Network Transport used to communicate with the server.
    ///   - databaseURL: The path to local sqlite database for persistent storage, if nil, an in-memory database is used.
    ///   - connectionStateChangeHandler: The delegate object to be notified when client network state changes.
    ///   - s3ObjectManager: The client used for uploading / downloading `S3Objects`.
    ///   - presignedURLClient: The `AWSAppSyncClientConfiguration` object.
    ///   - loggingClient: The logging client for application logging.
    public init(url: URL,
                serviceRegion: AWSRegionType,
                networkTransport: AWSNetworkTransport,
                databaseURL: URL? = nil,
                connectionStateChangeHandler: ConnectionStateChangeHandler? = nil,
                s3ObjectManager: AWSS3ObjectManager? = nil,
                presignedURLClient: AWSS3ObjectPresignedURLGenerator? = nil) throws {
        self.url = url
        self.region = serviceRegion
        self.databaseURL = databaseURL
        self.store = ApolloStore(cache: InMemoryNormalizedCache())
        self.networkTransport = networkTransport
        if let databaseURL = databaseURL {
            do {
                self.store = try ApolloStore(cache: AWSSQLLiteNormalizedCache(fileURL: databaseURL))
            } catch {
                // Use in memory cache incase database init fails
            }
        }
        self.s3ObjectManager = s3ObjectManager
        self.presignedURLClient = presignedURLClient
        self.connectionStateChangeHandler = connectionStateChangeHandler
    }
    
    /// Creates a configuration object for the `AWSAppSyncClient`.
    ///
    /// - Parameters:
    ///   - appSyncClientInfo: The configuration information represented in awsconfiguration.json file.
    ///   - networkTransport: The Network Transport used to communicate with the server.
    ///   - databaseURL: The path to local sqlite database for persistent storage, if nil, an in-memory database is used.
    ///   - connectionStateChangeHandler: The delegate object to be notified when client network state changes.
    ///   - s3ObjectManager: The client used for uploading / downloading `S3Objects`.
    ///   - presignedURLClient: The `AWSAppSyncClientConfiguration` object.
    ///   - loggingClient: The logging client for application logging.
    public init(appSyncClientInfo: AWSAppSyncClientInfo,
                networkTransport: AWSNetworkTransport,
                databaseURL: URL? = nil,
                connectionStateChangeHandler: ConnectionStateChangeHandler? = nil,
                s3ObjectManager: AWSS3ObjectManager? = nil,
                presignedURLClient: AWSS3ObjectPresignedURLGenerator? = nil) throws {
        self.url = URL(string: appSyncClientInfo.apiUrl)!
        self.region = appSyncClientInfo.region.aws_regionTypeValue()
        self.databaseURL = databaseURL
        self.store = ApolloStore(cache: InMemoryNormalizedCache())
        self.networkTransport = networkTransport
        if let databaseURL = databaseURL {
            do {
                self.store = try ApolloStore(cache: AWSSQLLiteNormalizedCache(fileURL: databaseURL))
            } catch {
                // Use in memory cache incase database init fails
            }
        }
        self.s3ObjectManager = s3ObjectManager
        self.presignedURLClient = presignedURLClient
        self.connectionStateChangeHandler = connectionStateChangeHandler
    }
    
    /// Creates a configuration object for the `AWSAppSyncClient`.
    ///
    /// - Parameters:
    ///   - url: The endpoint url for AppSync endpoint.
    ///   - serviceRegion: The service region for AppSync.
    ///   - authType: The Mode of Authentication used with AppSync
    ///   - apiKeyAuthProvider: A `AWSAPIKeyAuthProvider` protocol object for API Key based authorization.
    ///   - credentialsProvider: A `AWSCredentialsProvider` object for AWS_IAM based authorization.
    ///   - userPoolsAuthProvider: A `AWSCognitoUserPoolsAuthProvider` protocol object for Cognito User Pools based authorization.
    ///   - oidcAuthProvider: A `AWSOIDCAuthProvider` protocol object for any OpenId Connect based authorization.
    ///   - urlSessionConfiguration: A `URLSessionConfiguration` configuration object for custom HTTP configuration.
    ///   - databaseURL: The path to local sqlite database for persistent storage, if nil, an in-memory database is used.
    ///   - connectionStateChangeHandler: The delegate object to be notified when client network state changes.
    ///   - s3ObjectManager: The client used for uploading / downloading `S3Objects`.
    ///   - presignedURLClient: The `AWSAppSyncClientConfiguration` object.
    private init(url: URL,
                 serviceRegion: AWSRegionType,
                 authType: AuthType,
                 apiKeyAuthProvider: AWSAPIKeyAuthProvider? = nil,
                 credentialsProvider: AWSCredentialsProvider? = nil,
                 userPoolsAuthProvider: AWSCognitoUserPoolsAuthProvider? = nil,
                 oidcAuthProvider: AWSOIDCAuthProvider? = nil,
                 urlSessionConfiguration: URLSessionConfiguration = URLSessionConfiguration.default,
                 databaseURL: URL? = nil,
                 connectionStateChangeHandler: ConnectionStateChangeHandler? = nil,
                 s3ObjectManager: AWSS3ObjectManager? = nil,
                 presignedURLClient: AWSS3ObjectPresignedURLGenerator? = nil) throws {
        self.url = url
        self.region = serviceRegion
        self.authType = authType
        
        // Construct the Network Transport based on the authType selected
        switch (authType) {
        case AuthType.apiKey:
            self.networkTransport = AWSAppSyncHTTPNetworkTransport(url: url,
                                                                   apiKeyAuthProvider: apiKeyAuthProvider!,
                                                                   configuration: urlSessionConfiguration)
        case AuthType.awsIAM:
            self.networkTransport = AWSAppSyncHTTPNetworkTransport(url: url,
                                                                   configuration: urlSessionConfiguration,
                                                                   region: region,
                                                                   credentialsProvider: credentialsProvider!)
        case AuthType.amazonCognitoUserPools:
            self.networkTransport = AWSAppSyncHTTPNetworkTransport(url: url,
                                                                   userPoolsAuthProvider: userPoolsAuthProvider!,
                                                                   configuration: urlSessionConfiguration)
        case AuthType.oidcToken:
            self.networkTransport = AWSAppSyncHTTPNetworkTransport(url: url,
                                                                   oidcAuthProvider: oidcAuthProvider!,
                                                                   configuration: urlSessionConfiguration)
        }
        
        self.databaseURL = databaseURL
        self.store = ApolloStore(cache: InMemoryNormalizedCache())
        self.connectionStateChangeHandler = connectionStateChangeHandler
        if let databaseURL = databaseURL {
            do {
                self.store = try ApolloStore(cache: AWSSQLLiteNormalizedCache(fileURL: databaseURL))
            } catch {
                // Use in memory cache (InMemoryNormalizedCache) incase database init fails
            }
        }
        
        self.snapshotController = SnapshotProcessController(endpointURL: url)
        self.s3ObjectManager = s3ObjectManager
        self.presignedURLClient = presignedURLClient
    }
}

/**
 * Configuration for AWSAppSyncClient
 */
public class AWSAppSyncClientInfo {
    
    fileprivate var apiUrl: String = ""
    fileprivate var region: String = ""
    fileprivate var authType: String = ""
    fileprivate var apiKey: String = ""
    
    public convenience init() throws {
        try self.init(forKey: "Default")
    }
    
    public init(forKey: String) throws {
        do {
            if AWSInfo.default().rootInfoDictionary["AppSync"] == nil {
                throw AWSAppSyncClientInfoError(errorMessage: "Cannot read configuration from the awsconfiguration.json")
            }
            
            let appSyncConfig : [String : Any] = (AWSInfo.default().rootInfoDictionary["AppSync"] as? [String : Any])!
            let defaultAppSyncConfig : [String : Any] = (appSyncConfig[forKey] as? [String : Any])!
            self.apiUrl = defaultAppSyncConfig["ApiUrl"] as! String
            self.region = defaultAppSyncConfig["Region"] as! String
            self.authType = defaultAppSyncConfig["AuthMode"] as! String
            
            if let apiKeyFromDictionary = defaultAppSyncConfig["ApiKey"] {
                self.apiKey = apiKeyFromDictionary as! String
            } else {
                if (self.authType == AuthType.apiKey.rawValue) {
                    throw AWSAppSyncClientInfoError(errorMessage: "API_KEY AuthMode found in configuration but a valid ApiKey is not found")
                }
            }
        } catch {
            throw AWSAppSyncClientInfoError(errorMessage: "Error in reading AppSync configuration from the awsconfiguration.json")
        }
    }
}

public struct AWSAppSyncClientInfoError: Error, LocalizedError {
    
    public let errorMessage: String?
    
    public var errorDescription: String? {
        return errorMessage
    }
}

public struct AWSAppSyncClientError: Error, LocalizedError {
    
    /// The body of the response.
    public let body: Data?
    /// Information about the response as provided by the server.
    public let response: HTTPURLResponse?
    let isInternalError: Bool
    let additionalInfo: String?
    
    public var errorDescription: String? {
        if (isInternalError) {
            return additionalInfo
        }
        return "(\(response!.statusCode) \(response!.statusCodeDescription)) \(additionalInfo ?? "")"
    }
}

public struct AWSAppSyncSubscriptionError: Error, LocalizedError {
    let additionalInfo: String?
    let errorDetails: [String:String]?
    
    public var errorDescription: String? {
        return additionalInfo ?? "Unable to start subscription."
    }
    
    public var recoverySuggestion: String? {
        return errorDetails?["recoverySuggestion"]
    }
    
    public var failureReason: String? {
        return errorDetails?["failureReason"]
    }
}

protocol NetworkConnectionNotification {
    func onNetworkAvailabilityStatusChanged(isEndpointReachable: Bool)
}

public protocol AWSAppSyncOfflineMutationDelegate {
    func mutationCallback(recordIdentifier: String, operationString: String, snapshot: Snapshot?, error: Error?) -> Void
}

// The client for making `Mutation`, `Query` and `Subscription` requests.
public class AWSAppSyncClient: NetworkConnectionNotification {
    
    public let apolloClient: ApolloClient?
    public var offlineMutationDelegate: AWSAppSyncOfflineMutationDelegate?
    public let store: ApolloStore?
    public let presignedURLClient: AWSS3ObjectPresignedURLGenerator?
    public let s3ObjectManager: AWSS3ObjectManager?
    
    var reachability: Reachability?
    
    private var networkStatusWatchers: [NetworkConnectionNotification] = []
    private var appSyncConfiguration: AWSAppSyncClientConfiguration
    internal var httpTransport: AWSNetworkTransport?
    private var offlineMuationCacheClient : AWSAppSyncOfflineMutationCache?
    private var offlineMutationExecutor: MutationExecutor?
    private var autoSubmitOfflineMutations: Bool = false
    private var mqttClient = AWSIoTMQTTClient<AnyObject, AnyObject>()
    private var appSyncMQTTClient = AppSyncMQTTClient()
    private var subscriptionsQueue = DispatchQueue(label: "SubscriptionsQueue", qos: .userInitiated)
    
    internal var connectionStateChangeHandler: ConnectionStateChangeHandler?
    
    /// Creates a client with the specified `AWSAppSyncClientConfiguration`.
    ///
    /// - Parameters:
    ///   - appSyncConfig: The `AWSAppSyncClientConfiguration` object.
    public init(appSyncConfig: AWSAppSyncClientConfiguration) throws {
        self.appSyncConfiguration = appSyncConfig
        
        reachability = Reachability(hostname: self.appSyncConfiguration.url.host!)
        self.autoSubmitOfflineMutations = self.appSyncConfiguration.autoSubmitOfflineMutations
        self.store = appSyncConfig.store
        self.appSyncMQTTClient.allowCellularAccess = self.appSyncConfiguration.allowsCellularAccess
        self.presignedURLClient = appSyncConfig.presignedURLClient
        self.s3ObjectManager = appSyncConfig.s3ObjectManager
        
        self.httpTransport = appSyncConfig.networkTransport
        self.connectionStateChangeHandler = appSyncConfiguration.connectionStateChangeHandler
        
        self.apolloClient = ApolloClient(networkTransport: self.httpTransport!, store: self.appSyncConfiguration.store)
        
        try self.offlineMuationCacheClient = AWSAppSyncOfflineMutationCache()
        if let fileURL = self.appSyncConfiguration.databaseURL {
            do {
                self.offlineMuationCacheClient = try AWSAppSyncOfflineMutationCache(fileURL: fileURL)
            } catch {
                // continue using in memory cache client
            }
        }
        
        self.offlineMutationExecutor = MutationExecutor(networkClient: self.httpTransport!, appSyncClient: self, snapshotProcessController: SnapshotProcessController(endpointURL:self.appSyncConfiguration.url), fileURL: self.appSyncConfiguration.databaseURL)
        networkStatusWatchers.append(self.offlineMutationExecutor!)
        networkStatusWatchers.append(self)
        
        
        NotificationCenter.default.addObserver(self, selector: #selector(checkForReachability(note:)), name: .reachabilityChanged, object: reachability)
        do{
            try reachability?.startNotifier()
        } catch {
        }
        
        NotificationCenter.default.addObserver(self, selector: #selector(AWSAppSyncClient.checkForReachability), name: NSNotification.Name(rawValue: kAWSDefaultNetworkReachabilityChangedNotification), object: nil)
        
    }
    
    @objc func checkForReachability(note: Notification) {
        
        let reachability = note.object as! Reachability
        var isReachable = false
        
        switch reachability.connection {
        case .wifi:
            isReachable = true
        case .cellular:
            if (self.appSyncConfiguration.allowsCellularAccess) {
                isReachable = true
            }
        case .none:
            print("")
        }
        
        for watchers in networkStatusWatchers {
            watchers.onNetworkAvailabilityStatusChanged(isEndpointReachable: isReachable)
        }
    }
    
    /// Fetches a query from the server or from the local cache, depending on the current contents of the cache and the specified cache policy.
    ///
    /// - Parameters:
    ///   - query: The query to fetch.
    ///   - cachePolicy: A cache policy that specifies when results should be fetched from the server and when data should be loaded from the local cache.
    ///   - queue: A dispatch queue on which the result handler will be called. Defaults to the main queue.
    ///   - resultHandler: An optional closure that is called when query results are available or when an error occurs.
    ///   - result: The result of the fetched query, or `nil` if an error occurred.
    ///   - error: An error that indicates why the fetch failed, or `nil` if the fetch was succesful.
    /// - Returns: An object that can be used to cancel an in progress fetch.
    @discardableResult public func fetch<Query: GraphQLQuery>(query: Query, cachePolicy: CachePolicy = .returnCacheDataElseFetch, queue: DispatchQueue = DispatchQueue.main, resultHandler: OperationResultHandler<Query>? = nil) -> Cancellable {
        return apolloClient!.fetch(query: query, cachePolicy: cachePolicy, queue: queue, resultHandler: resultHandler)
    }
    
    /// Watches a query by first fetching an initial result from the server or from the local cache, depending on the current contents of the cache and the specified cache policy. After the initial fetch, the returned query watcher object will get notified whenever any of the data the query result depends on changes in the local cache, and calls the result handler again with the new result.
    ///
    /// - Parameters:
    ///   - query: The query to fetch.
    ///   - cachePolicy: A cache policy that specifies when results should be fetched from the server or from the local cache.
    ///   - queue: A dispatch queue on which the result handler will be called. Defaults to the main queue.
    ///   - resultHandler: An optional closure that is called when query results are available or when an error occurs.
    ///   - result: The result of the fetched query, or `nil` if an error occurred.
    ///   - error: An error that indicates why the fetch failed, or `nil` if the fetch was succesful.
    /// - Returns: A query watcher object that can be used to control the watching behavior.
    public func watch<Query: GraphQLQuery>(query: Query, cachePolicy: CachePolicy = .returnCacheDataElseFetch, queue: DispatchQueue = DispatchQueue.main, resultHandler: @escaping OperationResultHandler<Query>) -> GraphQLQueryWatcher<Query> {
        
        return apolloClient!.watch(query: query, cachePolicy: cachePolicy, queue: queue, resultHandler: resultHandler)
    }
    
    public func subscribe<Subscription: GraphQLSubscription>(subscription: Subscription, queue: DispatchQueue = DispatchQueue.main, resultHandler: @escaping SubscriptionResultHandler<Subscription>) throws -> AWSAppSyncSubscriptionWatcher<Subscription>? {
        
        return AWSAppSyncSubscriptionWatcher(client: self.appSyncMQTTClient,
<<<<<<< HEAD
                                              httpClient: self.httpTransport!,
                                              store: self.store!,
                                              subscriptionsQueue: self.subscriptionsQueue,
                                              subscription: subscription,
                                              handlerQueue: queue,
                                              resultHandler: resultHandler)
=======
                                             httpClient: self.httpTransport!,
                                             store: self.store!,
                                             subscription: subscription,
                                             handlerQueue: queue,
                                             resultHandler: resultHandler)
>>>>>>> c9ce1917
    }
    
    /// Performs a mutation by sending it to the server.
    ///
    /// - Parameters:
    ///   - mutation: The mutation to perform.
    ///   - queue: A dispatch queue on which the result handler will be called. Defaults to the main queue.
    ///   - optimisticUpdate: An optional closure which gets executed before making the network call, should be used to update local store using the `transaction` object.
    ///   - conflictResolutionBlock: An optional closure that is called when mutation results into a conflict.
    ///   - resultHandler: An optional closure that is called when mutation results are available or when an error occurs.
    ///   - result: The result of the performed mutation, or `nil` if an error occurred.
    ///   - error: An error that indicates why the mutation failed, or `nil` if the mutation was succesful.
    /// - Returns: An object that can be used to cancel an in progress mutation.
    @discardableResult public func perform<Mutation: GraphQLMutation>(mutation: Mutation,
                                                                      queue: DispatchQueue = DispatchQueue.main,
                                                                      optimisticUpdate: OptimisticResponseBlock? = nil,
                                                                      conflictResolutionBlock: MutationConflictHandler<Mutation>? = nil,
                                                                      resultHandler: OperationResultHandler<Mutation>? = nil) -> PerformMutationOperation<Mutation>? {
        if let optimisticUpdate = optimisticUpdate {
            do {
                let _ = try self.store?.withinReadWriteTransaction { transaction in
                    optimisticUpdate(transaction)
                    }.await()
            } catch {
            }
        }
        
        let taskCompletionSource = AWSTaskCompletionSource<Mutation>()
        taskCompletionSource.task.continueWith(block: { (task) -> Any? in
            _ = task.result
            return nil
        })
        
        let serializationFormat = JSONSerializationFormat.self
        let bodyRequest = requestBody(for: mutation)
        let data = try! serializationFormat.serialize(value: bodyRequest)
        let record = AWSAppSyncMutationRecord()
        if let s3Object = self.checkAndFetchS3Object(variables: mutation.variables) {
            record.type = .graphQLMutationWithS3Object
            record.s3ObjectInput =  InternalS3ObjectDetails(bucket: s3Object.bucket,
                                                            key: s3Object.key,
                                                            region: s3Object.region,
                                                            contentType: s3Object.contentType,
                                                            localUri: s3Object.localUri)
        }
        record.data = data
        record.contentMap = mutation.variables
        record.jsonRecord = mutation.variables?.jsonObject
        record.recordState = .inQueue
        record.operationString = Mutation.operationString
        
        return PerformMutationOperation(offlineMutationRecord: record, client: self.apolloClient!, appSyncClient: self, offlineExecutor: self.offlineMutationExecutor!, mutation: mutation, handlerQueue: queue, mutationConflictHandler: conflictResolutionBlock, resultHandler: resultHandler)
    }
    
    private func checkAndFetchS3Object(variables:GraphQLMap?) -> (bucket: String, key: String, region: String, contentType: String, localUri: String)? {
        if let variables = variables {
            for key in variables.keys {
                if let object = variables[key].jsonValue as? Dictionary<String, String> {
                    guard let bucket = object["bucket"] else { return nil }
                    guard let key = object["key"] else { return nil }
                    guard let region = object["region"] else { return nil }
                    guard let contentType = object["mimeType"] else { return nil }
                    guard let localUri = object["localUri"] else { return nil }
                    return (bucket, key, region, contentType, localUri)
                }
            }
        }
        return nil
    }
    
    func onNetworkAvailabilityStatusChanged(isEndpointReachable: Bool) {
        var accessState: ClientNetworkAccessState = .Offline
        if (isEndpointReachable) {
            accessState = .Online
        }
        self.connectionStateChangeHandler?.stateChanged(networkState: accessState)
    }
    
    private func requestBody<Operation: GraphQLOperation>(for operation: Operation) -> GraphQLMap {
        return ["query": type(of: operation).requestString, "variables": operation.variables]
    }
}

protocol InMemoryMutationDelegate {
    func performMutation(dispatchGroup: DispatchGroup)
}

public final class PerformMutationOperation<Mutation: GraphQLMutation>: InMemoryMutationDelegate {
    let client: ApolloClient
    let appSyncClient: AWSAppSyncClient
    let mutation: Mutation
    let handlerQueue: DispatchQueue
    let mutationConflictHandler: MutationConflictHandler<Mutation>?
    let resultHandler: OperationResultHandler<Mutation>?
    let mutationExecutor: MutationExecutor
    public let mutationRecord: AWSAppSyncMutationRecord
    
    init(offlineMutationRecord: AWSAppSyncMutationRecord, client: ApolloClient, appSyncClient: AWSAppSyncClient, offlineExecutor: MutationExecutor, mutation: Mutation, handlerQueue: DispatchQueue, mutationConflictHandler: MutationConflictHandler<Mutation>?, resultHandler: OperationResultHandler<Mutation>?) {
        self.mutationRecord = offlineMutationRecord
        self.client = client
        self.appSyncClient = appSyncClient
        self.mutationExecutor = offlineExecutor
        self.mutation = mutation
        self.handlerQueue = handlerQueue
        self.resultHandler = resultHandler
        self.mutationConflictHandler = mutationConflictHandler
        // set the deletgate callback to self
        self.mutationRecord.inmemoryExecutor = self
        mutationExecutor.queueMutation(mutation: self.mutationRecord)
    }
    
    func performMutation(dispatchGroup: DispatchGroup) {
        dispatchGroup.enter()
        if self.mutationRecord.type == .graphQLMutationWithS3Object {
            // call s3mutation object here
            let _ = appSyncClient.performMutationWithS3Object(operation: self.mutation, s3Object: self.mutationRecord.s3ObjectInput!, conflictResolutionBlock: mutationConflictHandler, dispatchGroup: dispatchGroup, handlerQueue: handlerQueue, resultHandler: resultHandler)
        } else {
            let _ = appSyncClient.send(operation: self.mutation, context: nil, conflictResolutionBlock: self.mutationConflictHandler, dispatchGroup: dispatchGroup, handlerQueue: self.handlerQueue, resultHandler: self.resultHandler)
            let _  = dispatchGroup.wait(timeout: DispatchTime(uptimeNanoseconds: 3000000))
        }
    }
}<|MERGE_RESOLUTION|>--- conflicted
+++ resolved
@@ -685,20 +685,12 @@
     public func subscribe<Subscription: GraphQLSubscription>(subscription: Subscription, queue: DispatchQueue = DispatchQueue.main, resultHandler: @escaping SubscriptionResultHandler<Subscription>) throws -> AWSAppSyncSubscriptionWatcher<Subscription>? {
         
         return AWSAppSyncSubscriptionWatcher(client: self.appSyncMQTTClient,
-<<<<<<< HEAD
                                               httpClient: self.httpTransport!,
                                               store: self.store!,
                                               subscriptionsQueue: self.subscriptionsQueue,
                                               subscription: subscription,
                                               handlerQueue: queue,
                                               resultHandler: resultHandler)
-=======
-                                             httpClient: self.httpTransport!,
-                                             store: self.store!,
-                                             subscription: subscription,
-                                             handlerQueue: queue,
-                                             resultHandler: resultHandler)
->>>>>>> c9ce1917
     }
     
     /// Performs a mutation by sending it to the server.
