--- conflicted
+++ resolved
@@ -5,23 +5,11 @@
 
 import Foundation
 
-class AppSyncMQTTClient: AWSIoTMQTTClientDelegate {
+class asdasdasd: AWSIoTMQTTClientDelegate {
     
-<<<<<<< HEAD
-    var mqttClients = Set<MQTTClient<AnyObject, AnyObject>>()
-    var mqttClientsWithTopics = [MQTTClient<AnyObject, AnyObject>: Set<String>]()
-    var topicSubscribers = TopicSubscribers()
-=======
-    var mqttClient = AWSIoTMQTTClient<AnyObject, AnyObject>()
     var mqttClients = Set<AWSIoTMQTTClient<AnyObject, AnyObject>>()
     var mqttClientsWithTopics = [AWSIoTMQTTClient<AnyObject, AnyObject>: Set<String>]()
-    var reachability: Reachability?
-    var hostURL: String?
-    var clientId: String?
-    var topicSubscribersDictionary = [String: [MQTTSubscritionWatcher]]()
-    var initialConnection = true
-    var shouldSubscribe = true
->>>>>>> c9ce1917
+    var topicSubscribers = TopicSubscribers()
     var allowCellularAccess = true
     var scheduledSubscription: DispatchSourceTimer?
     var subscriptionsQueue = DispatchQueue.global(qos: .userInitiated)
@@ -38,17 +26,10 @@
         }
     }
     
-<<<<<<< HEAD
-    func connectionStatusChanged(_ status: MQTTStatus, client mqttClient: MQTTClient<AnyObject, AnyObject>) {
+    func connectionStatusChanged(_ status: AWSIoTMQTTStatus, client mqttClient: AWSIoTMQTTClient<AnyObject, AnyObject>) {
         self.subscriptionsQueue.async { [weak self] in
             guard let `self` = self, let topics = self.mqttClientsWithTopics[mqttClient] else {
                 return
-=======
-    func connectionStatusChanged(_ status: AWSIoTMQTTStatus, client mqttClient: AWSIoTMQTTClient<AnyObject, AnyObject>) {
-        if status.rawValue == 2 {
-            for topic in mqttClientsWithTopics[mqttClient]! {
-                mqttClient.subscribe(toTopic: topic, qos: 1, extendedCallback: nil)
->>>>>>> c9ce1917
             }
             
             if status.rawValue == 2 {
